using System.IO;
using System.Linq;
using NUnit.Framework;
using Unity.ProjectAuditor.Editor;

namespace UnityEditor.ProjectAuditor.EditorTests
{
    class ShaderTests
    {
<<<<<<< HEAD
        ScriptResource m_ShaderResource;
        ScriptResource m_EditorShaderResource;
=======
        TempAsset m_ShaderResource;
>>>>>>> ecc1d5ef

        [OneTimeSetUp]
        public void SetUp()
        {
            m_ShaderResource = new TempAsset("Resources/MyTestShader.shader", @"
Shader ""Custom/MyTestShader""
            {
                Properties
                {
                    _Color (""Color"", Color) = (1,1,1,1)
                }
                SubShader
                {
                    Tags { ""RenderType""=""Opaque"" }
                    LOD 200

                    CGPROGRAM
                    // Physically based Standard lighting model, and enable shadows on all light types
                    #pragma surface surf Standard fullforwardshadows

                    // Use shader model 3.0 target, to get nicer looking lighting
                    #pragma target 3.0

                    sampler2D _MainTex;

                    struct Input
                    {
                        float2 uv_MainTex;
                    };

                    half _Glossiness;
                    half _Metallic;
                    fixed4 _Color;

                    void surf (Input IN, inout SurfaceOutputStandard o)
                    {
                        // Albedo comes from a texture tinted by color
                        fixed4 c = tex2D (_MainTex, IN.uv_MainTex) * _Color;
                        o.Albedo = c.rgb;
                        // Metallic and smoothness come from slider variables
                        o.Metallic = _Metallic;
                        o.Smoothness = _Glossiness;
                        o.Alpha = c.a;
                    }
                    ENDCG
                }
                FallBack ""Diffuse""
            }
");

            m_EditorShaderResource = new ScriptResource("Editor/MyEditorShader.shader", @"
Shader ""Custom/MyEditorShader""
            {
                Properties
                {
                    _Color (""Color"", Color) = (1,1,1,1)
                }
                SubShader
                {
                    Tags { ""RenderType""=""Opaque"" }
                    LOD 200

                    CGPROGRAM
                    // Physically based Standard lighting model, and enable shadows on all light types
                    #pragma surface surf Standard fullforwardshadows

                    // Use shader model 3.0 target, to get nicer looking lighting
                    #pragma target 3.0

                    sampler2D _MainTex;

                    struct Input
                    {
                        float2 uv_MainTex;
                    };

                    half _Glossiness;
                    half _Metallic;
                    fixed4 _Color;

                    void surf (Input IN, inout SurfaceOutputStandard o)
                    {
                        // Albedo comes from a texture tinted by color
                        fixed4 c = tex2D (_MainTex, IN.uv_MainTex) * _Color;
                        o.Albedo = c.rgb;
                        // Metallic and smoothness come from slider variables
                        o.Metallic = _Metallic;
                        o.Smoothness = _Glossiness;
                        o.Alpha = c.a;
                    }
                    ENDCG
                }
                FallBack ""Diffuse""
            }
");
        }

        [OneTimeTearDown]
        public void TearDown()
        {
<<<<<<< HEAD
            m_ShaderResource.Delete();
            m_EditorShaderResource.Delete();
=======
            TempAsset.Cleanup();
>>>>>>> ecc1d5ef
        }

        [Test]
        public void ShaderVariantsRequireBuild()
        {
            var projectAuditor = new Unity.ProjectAuditor.Editor.ProjectAuditor();

            var projectReport = projectAuditor.Audit();
            var issues = projectReport.GetIssues(IssueCategory.ShaderVariants);
            Assert.Positive(issues.Length);
            Assert.True(issues.First().description.Equals("Build the project and run Project Auditor analysis"));
        }

        [Test]
        public void ShaderAreReported()
        {
            var buildPath = FileUtil.GetUniqueTempPathInProject();
            Directory.CreateDirectory(buildPath);

            var buildPlayerOptions = new BuildPlayerOptions
            {
                scenes = new string[] {},
                locationPathName = Path.Combine(buildPath, "test"),
                target = EditorUserBuildSettings.activeBuildTarget,
                targetGroup = BuildPipeline.GetBuildTargetGroup(EditorUserBuildSettings.activeBuildTarget),
                options = BuildOptions.Development
            };
            var buildReport = BuildPipeline.BuildPlayer(buildPlayerOptions);

            Assert.True(buildReport.summary.result == UnityEditor.Build.Reporting.BuildResult.Succeeded);

            Directory.Delete(buildPath, true);

            var projectAuditor = new Unity.ProjectAuditor.Editor.ProjectAuditor();
            var projectReport = projectAuditor.Audit();
            var issues = projectReport.GetIssues(IssueCategory.Shaders);
            var descriptions = issues.Select(i => i.description).ToArray();
            Assert.Contains("Custom/MyTestShader", descriptions);

            issues = projectReport.GetIssues(IssueCategory.ShaderVariants);
            issues = issues.Where(i => i.description.Equals("Custom/MyTestShader")).ToArray();

            Assert.Positive(issues.Length);
        }

        [Test]
        public void EditorShaderIsNotReported()
        {
            var projectAuditor = new Unity.ProjectAuditor.Editor.ProjectAuditor();

            var projectReport = projectAuditor.Audit();
            var issues = projectReport.GetIssues(IssueCategory.Shaders);
            issues = issues.Where(i => i.description.Equals("Custom/MyEditorShader")).ToArray();
            Assert.Zero(issues.Length);
        }
    }
}<|MERGE_RESOLUTION|>--- conflicted
+++ resolved
@@ -7,12 +7,8 @@
 {
     class ShaderTests
     {
-<<<<<<< HEAD
-        ScriptResource m_ShaderResource;
-        ScriptResource m_EditorShaderResource;
-=======
         TempAsset m_ShaderResource;
->>>>>>> ecc1d5ef
+        TempAsset m_EditorShaderResource;
 
         [OneTimeSetUp]
         public void SetUp()
@@ -63,7 +59,7 @@
             }
 ");
 
-            m_EditorShaderResource = new ScriptResource("Editor/MyEditorShader.shader", @"
+            m_EditorShaderResource = new TempAsset("Editor/MyEditorShader.shader", @"
 Shader ""Custom/MyEditorShader""
             {
                 Properties
@@ -113,12 +109,7 @@
         [OneTimeTearDown]
         public void TearDown()
         {
-<<<<<<< HEAD
-            m_ShaderResource.Delete();
-            m_EditorShaderResource.Delete();
-=======
             TempAsset.Cleanup();
->>>>>>> ecc1d5ef
         }
 
         [Test]
@@ -135,24 +126,19 @@
         [Test]
         public void ShaderAreReported()
         {
-            var buildPath = FileUtil.GetUniqueTempPathInProject();
-            Directory.CreateDirectory(buildPath);
-
+            var targetPath = FileUtil.GetUniqueTempPathInProject();
+            Directory.CreateDirectory(targetPath);
             var buildPlayerOptions = new BuildPlayerOptions
             {
                 scenes = new string[] {},
-                locationPathName = Path.Combine(buildPath, "test"),
+                locationPathName = targetPath,
                 target = EditorUserBuildSettings.activeBuildTarget,
-                targetGroup = BuildPipeline.GetBuildTargetGroup(EditorUserBuildSettings.activeBuildTarget),
                 options = BuildOptions.Development
             };
             var buildReport = BuildPipeline.BuildPlayer(buildPlayerOptions);
 
-            Assert.True(buildReport.summary.result == UnityEditor.Build.Reporting.BuildResult.Succeeded);
+            var projectAuditor = new Unity.ProjectAuditor.Editor.ProjectAuditor();
 
-            Directory.Delete(buildPath, true);
-
-            var projectAuditor = new Unity.ProjectAuditor.Editor.ProjectAuditor();
             var projectReport = projectAuditor.Audit();
             var issues = projectReport.GetIssues(IssueCategory.Shaders);
             var descriptions = issues.Select(i => i.description).ToArray();
@@ -160,9 +146,11 @@
 
             issues = projectReport.GetIssues(IssueCategory.ShaderVariants);
             issues = issues.Where(i => i.description.Equals("Custom/MyTestShader")).ToArray();
+            Assert.AreEqual(42, issues.Length);
 
-            Assert.Positive(issues.Length);
+            Directory.Delete(targetPath);
         }
+
 
         [Test]
         public void EditorShaderIsNotReported()
