--- conflicted
+++ resolved
@@ -15,12 +15,8 @@
             Description = 0,
             Area,
             Filename,
-<<<<<<< HEAD
-            
-=======
             Assembly,
 
->>>>>>> d78d3d8f
             Count
         }
 
@@ -158,75 +154,41 @@
             }
             else
             {
-<<<<<<< HEAD
-                switch ((Column)column)
-                {
-                    case Column.Area :
-                        if (!m_GroupByDescription)
-                            EditorGUI.LabelField(cellRect, new GUIContent(descriptor.area, areaLongDescription));
-                        break;
-                    case Column.Description :
-                        if (m_GroupByDescription)
-                        {
-                            EditorGUI.LabelField(cellRect, new GUIContent(issue.callingMethodName, issue.callingMethod));
-                        }
-                        else
-                        {
-                            string tooltip = descriptor.problem + " \n\n" + descriptor.solution;
-                            EditorGUI.LabelField(cellRect, new GUIContent(issue.description, tooltip));
-                        }
-                        break;
-                    case Column.Filename :
-                        if (issue.filename != string.Empty)
-                        {
-                            var filename = string.Format("{0}:{1}", issue.filename, issue.line);
-
-                            // display fullpath as tooltip
-                            EditorGUI.LabelField(cellRect, new GUIContent(filename, issue.relativePath));                           
-                        }
-                        break;
-                
-                }
-            }
-
+				switch ((Column)column)
+	                case Column.Area :
+	                    if (!m_GroupByDescription)
+	                        EditorGUI.LabelField(cellRect, new GUIContent(problemDescriptor.area, areaLongDescription));
+	                    break;
+	                case Column.Description :
+	                    if (m_GroupByDescription)
+                    	{
+                        	EditorGUI.LabelField(cellRect, new GUIContent(issue.callingMethodName, issue.callingMethod));
+                    	}
+                    	else
+                    	{
+                        	string tooltip = problemDescriptor.problem + " \n\n" + problemDescriptor.solution;
+                        	EditorGUI.LabelField(cellRect, new GUIContent(issue.description, tooltip));
+                    	}
+                    	break;
+                	case Column.Filename :
+                    	if (issue.filename != string.Empty)
+                    	{
+                        	var filename = string.Format("{0}:{1}", issue.filename, issue.line);
+
+                        	// display fullpath as tooltip
+                        	EditorGUI.LabelField(cellRect, new GUIContent(filename, issue.relativePath));                           
+                    	}
+                    	break;
+                	case Column.Assembly :
+                    	if (issue.assembly != string.Empty)
+                    	{
+                        	EditorGUI.LabelField(cellRect, new GUIContent(issue.assembly, issue.assembly));                           
+                    	}
+                    	break;        
+            }
             if (rule != null && rule.action == Rule.Action.None)
             {
                 GUI.enabled = true;    
-=======
-                // case Column.Resolved :
-                //     issue.resolved = EditorGUI.Toggle(cellRect, issue.resolved);
-                //     break;
-                case Column.Area :
-                    if (!m_GroupByDescription)
-                        EditorGUI.LabelField(cellRect, new GUIContent(problemDescriptor.area, areaLongDescription));
-                    break;
-                case Column.Description :
-                    if (m_GroupByDescription)
-                    {
-                        EditorGUI.LabelField(cellRect, new GUIContent(issue.callingMethodName, issue.callingMethod));
-                    }
-                    else
-                    {
-                        string tooltip = problemDescriptor.problem + " \n\n" + problemDescriptor.solution;
-                        EditorGUI.LabelField(cellRect, new GUIContent(issue.description, tooltip));
-                    }
-                    break;
-                case Column.Filename :
-                    if (issue.filename != string.Empty)
-                    {
-                        var filename = string.Format("{0}:{1}", issue.filename, issue.line);
-
-                        // display fullpath as tooltip
-                        EditorGUI.LabelField(cellRect, new GUIContent(filename, issue.relativePath));                           
-                    }
-                    break;
-                case Column.Assembly :
-                    if (issue.assembly != string.Empty)
-                    {
-                        EditorGUI.LabelField(cellRect, new GUIContent(issue.assembly, issue.assembly));                           
-                    }
-                    break;        
->>>>>>> d78d3d8f
             }
         }
 
