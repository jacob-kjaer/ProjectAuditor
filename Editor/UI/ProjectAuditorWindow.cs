--- conflicted
+++ resolved
@@ -30,17 +30,6 @@
         private bool m_ShowCallTree = false;
 
         private IssueCategory m_ActiveMode = IssueCategory.ApiCalls;
-<<<<<<< HEAD
-=======
-      
-        enum Area{
-            CPU,
-            GPU,
-            Memory,
-            BuildSize,
-            LoadTimes
-        }
->>>>>>> f5e49b04
         
         static readonly string[] AreaEnumStrings = {
             "CPU",
