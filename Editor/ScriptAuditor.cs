--- conflicted
+++ resolved
@@ -175,6 +175,10 @@
 
                         if (!isPackageWhitelisted)
                         {
+							var leaf = new MethodInstance(m.FullName);
+                                        
+                            leaf.parents.Add(new MethodInstance("<return-type> Parent method not available"));
+
                             var description = descriptor.description;
                             if (description.Contains(".*"))
                             {
@@ -188,44 +192,11 @@
                             {
                                 var projectIssue = new ProjectIssue
                                 {
-<<<<<<< HEAD
-                                    var leaf = new MethodInstance(m.FullName);
-                                        
-                                    leaf.parents.Add(new MethodInstance("<return-type> Parent method not available"));
-
-                                    var description = p.description;
-                                    if (description.Contains(".*"))
-                                    {
-                                        description = calledMethod.DeclaringType.FullName + "::" + calledMethod.Name;
-                                    }
-
-									// do not add the same type of issue again (for example multiple Linq instructions) 
-                                    var foundIssues = methodBobyIssues.Where(i =>
-                                        i.descriptor == p && i.line == s.StartLine &&
-                                        i.column == s.StartColumn);
-                                    if (foundIssues.FirstOrDefault() == null)
-                                    {
-                                        var projectIssue = new ProjectIssue
-                                        {
-                                            description = description,
-                                            category = IssueCategory.ApiCalls,
-                                            descriptor = p,
-                                            callingMethod = m.FullName,
-                                            method = leaf,
-                                            url = s.Document.Url.Replace("\\", "/"),
-                                            line = s.StartLine,
-                                            column = s.StartColumn,
-                                            assembly = a.Name.Name
-                                        };
-                                        projectReport.AddIssue(projectIssue);
-                                        methodBobyIssues.Add(projectIssue);
-                                    }
-                                }
-=======
                                     description = description,
                                     category = IssueCategory.ApiCalls,
                                     descriptor = descriptor,
                                     callingMethod = m.FullName,
+									method = leaf,
                                     url = s.Document.Url.Replace("\\", "/"),
                                     line = s.StartLine,
                                     column = s.StartColumn,
@@ -234,7 +205,6 @@
 
                                 projectReport.AddIssue(projectIssue);
                                 methodBobyIssues.Add(projectIssue);   
->>>>>>> 627f509b
                             }
                         }
                     }
