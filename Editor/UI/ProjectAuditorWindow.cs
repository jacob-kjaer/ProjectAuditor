using System;
using System.Collections.Generic;
using System.Linq;
using Unity.ProjectAuditor.Editor.Auditors;
using Unity.ProjectAuditor.Editor.Utils;
using UnityEditor;
using UnityEditor.Callbacks;
using UnityEngine;
using UnityEngine.Profiling;

namespace Unity.ProjectAuditor.Editor.UI
{
    class ProjectAuditorWindow : EditorWindow, IHasCustomMenu, IProjectIssueFilter
    {
        enum AnalysisState
        {
            NotStarted,
            InProgress,
            Completed,
            Valid
        }

        enum ExportMode
        {
            All = 0,
            Filtered = 1,
            Selected
        }

        static readonly string DocumentationUrl = "https://github.com/Unity-Technologies/ProjectAuditor/blob/master/Documentation~/index.md";
        static readonly string[] AreaNames = Enum.GetNames(typeof(Area));
        static ProjectAuditorWindow Instance;

        readonly AnalysisViewDescriptor[] m_AnalysisViewDescriptors =
        {
            new AnalysisViewDescriptor
            {
                category = IssueCategory.Assets,
                name = "Assets",
                groupByDescription = true,
                descriptionWithIcon = true,
                showAreaSelection = false,
                showAssemblySelection = false,
                showCritical = false,
                showDependencyView = true,
                showRightPanels = true,
                dependencyViewGuiContent = new GUIContent("Asset Dependencies"),
                columnTypes = new[]
                {
                    IssueTable.ColumnType.Description,
                    IssueTable.ColumnType.FileType,
                    IssueTable.ColumnType.Path
                },
                descriptionColumnStyle = new ColumnDescriptor
                {
                    Content = new GUIContent("Asset Name"),
                    Width = 300,
                    MinWidth = 100,
                    Format = PropertyFormat.String
                },
                onDoubleClick = FocusOnAssetInProjectWindow,
                analyticsEvent = ProjectAuditorAnalytics.UIButton.Assets
            },
            new AnalysisViewDescriptor
            {
                category = IssueCategory.Shaders,
                name = "Shaders",
                groupByDescription = false,
                descriptionWithIcon = true,
                showAreaSelection = false,
                showAssemblySelection = false,
                showCritical = false,
                showDependencyView = false,
                showRightPanels = false,
                columnTypes = new[]
                {
                    IssueTable.ColumnType.Severity,
                    IssueTable.ColumnType.Description,
                    IssueTable.ColumnType.Custom,
                    IssueTable.ColumnType.Custom + 1,
                    IssueTable.ColumnType.Custom + 2,
                    IssueTable.ColumnType.Custom + 3,
                    IssueTable.ColumnType.Custom + 4
                },
                descriptionColumnStyle = new ColumnDescriptor
                {
                    Content = new GUIContent("Shader Name"),
                    Width = 300,
                    MinWidth = 100,
                    Format = PropertyFormat.String
                },
                customColumnStyles = new[]
                {
                    new ColumnDescriptor
                    {
                        Content = new GUIContent("Actual Variants", "Number of variants in the build"),
                        Width = 80,
                        MinWidth = 80,
                        Format = PropertyFormat.Integer
                    },
                    new ColumnDescriptor
                    {
                        Content = new GUIContent("Passes", "Number of Passes"),
                        Width = 80,
                        MinWidth = 80,
                        Format = PropertyFormat.Integer
                    },
                    new ColumnDescriptor
                    {
                        Content = new GUIContent("Keywords", "Number of Keywords"),
                        Width = 80,
                        MinWidth = 80,
                        Format = PropertyFormat.Integer
                    },
                    new ColumnDescriptor
                    {
                        Content = new GUIContent("Render Queue"),
                        Width = 80,
                        MinWidth = 80,
                        Format = PropertyFormat.Integer
                    },
                    new ColumnDescriptor
                    {
                        Content = new GUIContent("Instancing", "GPU Instancing Support"),
                        Width = 80,
                        MinWidth = 80,
                        Format = PropertyFormat.String
                    }
                },
                onDoubleClick = FocusOnAssetInProjectWindow,
                analyticsEvent = ProjectAuditorAnalytics.UIButton.Shaders
            },
            new AnalysisViewDescriptor
            {
                category = IssueCategory.Code,
                name = "Code",
                groupByDescription = true,
                descriptionWithIcon = false,
                showAreaSelection = true,
                showAssemblySelection = true,
                showCritical = true,
                showDependencyView = true,
                showRightPanels = true,
                dependencyViewGuiContent = new GUIContent("Inverted Call Hierarchy"),
                columnTypes = new[]
                {
                    IssueTable.ColumnType.Description,
                    IssueTable.ColumnType.Severity,
                    IssueTable.ColumnType.Area,
                    IssueTable.ColumnType.Filename,
                    IssueTable.ColumnType.Custom
                },
                customColumnStyles = new[]
                {
                    new ColumnDescriptor
                    {
                        Content = new GUIContent("Assembly", "Managed Assembly name"),
                        Width = 300,
                        MinWidth = 100,
                        Format = PropertyFormat.String
                    }
                },
                onDoubleClick = OpenTextFile,
                onOpenDescriptor = OpenDescriptor,
                analyticsEvent = ProjectAuditorAnalytics.UIButton.ApiCalls
            },
            new AnalysisViewDescriptor
            {
                category = IssueCategory.ProjectSettings,
                name = "Project Settings",
                groupByDescription = false,
                descriptionWithIcon = false,
                showAreaSelection = true,
                showAssemblySelection = false,
                showCritical = false,
                showDependencyView = false,
                showRightPanels = true,
                columnTypes = new[]
                {
                    IssueTable.ColumnType.Description,
                    IssueTable.ColumnType.Area
                },
                onDoubleClick = OpenProjectSettings,
                analyticsEvent = ProjectAuditorAnalytics.UIButton.ProjectSettings
            }
        };

        AnalysisViewDescriptor m_ShaderVariantsViewDescriptor = new AnalysisViewDescriptor
        {
            category = IssueCategory.ShaderVariants,
            name = "Shader Variants",
            groupByDescription = true,
            descriptionWithIcon = false,
            showAssemblySelection = false,
            showCritical = false,
            showDependencyView = false,
            showRightPanels = false,
            columnTypes = new[]
            {
                IssueTable.ColumnType.Description,
                IssueTable.ColumnType.Custom,
                IssueTable.ColumnType.Custom + 1,
                IssueTable.ColumnType.Custom + 2,
                IssueTable.ColumnType.Custom + 3
            },
            descriptionColumnStyle = new ColumnDescriptor
            {
                Content = new GUIContent("Shader Name"),
                Width = 300,
                MinWidth = 100,
                Format = PropertyFormat.String
            },
            customColumnStyles = new[]
            {
                new ColumnDescriptor
                {
                    Content = new GUIContent("Graphics API"),
                    Width = 80,
                    MinWidth = 80,
                    Format = PropertyFormat.String
                },
                new ColumnDescriptor
                {
                    Content = new GUIContent("Pass Name"),
                    Width = 80,
                    MinWidth = 80,
                    Format = PropertyFormat.String
                },
                new ColumnDescriptor
                {
                    Content = new GUIContent("Keywords", "Compiled Variants Keywords"),
                    Width = 800,
                    MinWidth = 80,
                    Format = PropertyFormat.String
                },
                new ColumnDescriptor
                {
                    Content = new GUIContent("Requirements"),
                    Width = 500,
                    MinWidth = 80,
                    Format = PropertyFormat.String
                }
            },
            onDoubleClick = FocusOnAssetInProjectWindow,
            analyticsEvent = ProjectAuditorAnalytics.UIButton.Shaders
        };

        string[] m_ModeNames;
        ProjectAuditor m_ProjectAuditor;
        bool m_ShouldRefresh;
        ProjectAuditorAnalytics.Analytic m_AnalyzeButtonAnalytic;

        // UI
        readonly List<AnalysisView> m_AnalysisViews = new List<AnalysisView>();
        AnalysisWindow m_ShaderVariantsWindow;
        TreeViewSelection m_AreaSelection;
        TreeViewSelection m_AssemblySelection;

        // Serialized fields
        [SerializeField] int m_ActiveModeIndex;
        [SerializeField] string m_AreaSelectionSummary;
        [SerializeField] string[] m_AssemblyNames;
        [SerializeField] string m_AssemblySelectionSummary;
        [SerializeField] bool m_DeveloperMode;
        [SerializeField] ProjectReport m_ProjectReport;
        [SerializeField] TextFilter m_TextFilter;
        [SerializeField] AnalysisState m_AnalysisState = AnalysisState.NotStarted;
        [SerializeField] Preferences m_Preferences = new Preferences();

        AnalysisView activeAnalysisView
        {
            get { return m_AnalysisViews[m_ActiveModeIndex]; }
        }

        public void AddItemsToMenu(GenericMenu menu)
        {
            menu.AddItem(Styles.DeveloperMode, m_DeveloperMode, OnToggleDeveloperMode);
            menu.AddItem(Styles.UserMode, !m_DeveloperMode, OnToggleDeveloperMode);
        }

        public bool Match(ProjectIssue issue)
        {
            // return false if the issue does not match one of these criteria:
            // - assembly name, if applicable
            // - area
            // - is not muted, if enabled
            // - critical context, if enabled/applicable

            Profiler.BeginSample("MatchAssembly");
            var matchAssembly = !activeAnalysisView.desc.showAssemblySelection ||
                m_AssemblySelection != null &&
                (m_AssemblySelection.Contains(issue.GetCustomProperty((int)CodeProperty.Assembly)) ||
                    m_AssemblySelection.ContainsGroup("All"));
            Profiler.EndSample();
            if (!matchAssembly)
                return false;

            Profiler.BeginSample("MatchArea");
            var matchArea = !activeAnalysisView.desc.showAreaSelection ||
                m_AreaSelection.Contains(issue.descriptor.area) ||
                m_AreaSelection.ContainsGroup("All");
            Profiler.EndSample();
            if (!matchArea)
                return false;

            if (!m_Preferences.mutedIssues)
            {
                Profiler.BeginSample("IsMuted");
                var muted = m_ProjectAuditor.config.GetAction(issue.descriptor, issue.callingMethod) ==
                    Rule.Severity.None;
                Profiler.EndSample();
                if (muted)
                    return false;
            }

            if (activeAnalysisView.desc.showCritical &&
                m_Preferences.onlyCriticalIssues &&
                !issue.isPerfCriticalContext)
                return false;

            return m_TextFilter.Match(issue);
        }

        void OnEnable()
        {
            ProjectAuditorAnalytics.EnableAnalytics();

            m_ProjectAuditor = new ProjectAuditor();

            if (m_AnalysisState == AnalysisState.InProgress)
            {
                // recover from in-progress state after domain reload
                m_AnalysisState = AnalysisState.NotStarted;
            }

            UpdateAssemblySelection();

            if (m_AreaSelection == null)
            {
                m_AreaSelection = new TreeViewSelection();
                if (!string.IsNullOrEmpty(m_AreaSelectionSummary))
                {
                    if (m_AreaSelectionSummary == "All")
                    {
                        m_AreaSelection.SetAll(AreaNames);
                    }
                    else if (m_AreaSelectionSummary != "None")
                    {
                        var areas = m_AreaSelectionSummary.Split(new[] {", "}, StringSplitOptions.None);
                        foreach (var area in areas) m_AreaSelection.selection.Add(area);
                    }
                }
                else
                {
                    m_AreaSelection.SetAll(AreaNames);
                }
            }

            m_ModeNames = m_AnalysisViewDescriptors.Select(m => m.name).ToArray();

            if (m_TextFilter == null)
                m_TextFilter = new TextFilter();

            m_AnalysisViews.Clear();
            foreach (var desc in m_AnalysisViewDescriptors)
            {
                var view = new AnalysisView();
                view.CreateTable(desc, m_ProjectAuditor.config, m_Preferences, this);

                if (m_AnalysisState == AnalysisState.Valid)
                    view.AddIssues(m_ProjectReport.GetIssues(view.desc.category));

                m_AnalysisViews.Add(view);
            }

            m_ShaderVariantsWindow = AnalysisWindow.FindOpenWindow();
            if (m_ShaderVariantsWindow != null)
            {
                if (m_AnalysisState == AnalysisState.Valid)
                {
                    if (m_ShaderVariantsWindow.IsValid())
                        m_ShaderVariantsWindow.Clear();
                    else
                        m_ShaderVariantsWindow.CreateTable(m_ShaderVariantsViewDescriptor, m_ProjectAuditor.config, m_Preferences, m_TextFilter);
                    m_ShaderVariantsWindow.AddIssues(m_ProjectReport.GetIssues(IssueCategory.ShaderVariants));
                }
                else
                {
                    m_ShaderVariantsWindow.Close();
                    m_ShaderVariantsWindow = null;
                }
            }

            RefreshDisplay();

            Instance = this;
        }

        void OnGUI()
        {
            DrawSettings();
            DrawToolbar();
            if (IsAnalysisValid())
            {
                DrawMode();
                DrawFilters();
                DrawActions();

                if (m_ShouldRefresh || m_AnalysisState == AnalysisState.Completed)
                {
                    RefreshDisplay();
                    m_ShouldRefresh = false;
                }

                DrawAnalysis();
            }
            else
            {
                DrawHelpbox();
            }
        }

        void OnToggleDeveloperMode()
        {
            m_DeveloperMode = !m_DeveloperMode;
        }

        bool IsAnalysisValid()
        {
            return m_AnalysisState != AnalysisState.NotStarted;
        }

        void Analyze()
        {
            m_AnalyzeButtonAnalytic = ProjectAuditorAnalytics.BeginAnalytic();

            m_ShouldRefresh = true;
            m_AnalysisState = AnalysisState.InProgress;
            m_ProjectReport = new ProjectReport();
            foreach (var view in m_AnalysisViews)
            {
                view.Clear();
            }

            if (m_ShaderVariantsWindow != null)
            {
                m_ShaderVariantsWindow.Clear();
            }

            var newIssues = new List<ProjectIssue>();

            try
            {
                m_ProjectAuditor.Audit(projectIssue =>
                {
                    newIssues.Add(projectIssue);
                    m_ProjectReport.AddIssue(projectIssue);
                },
                    completed =>
                    {
                        // add batch of issues
                        foreach (var view in m_AnalysisViews)
                        {
                            view.AddIssues(newIssues);
                        }

                        if (m_ShaderVariantsWindow != null)
                        {
                            m_ShaderVariantsWindow.AddIssues(newIssues);
                        }

                        newIssues.Clear();

                        if (completed)
                        {
                            m_AnalysisState = AnalysisState.Completed;
                        }

                        m_ShouldRefresh = true;
                    },
                    new ProgressBarDisplay());
            }
            catch (AssemblyCompilationException e)
            {
                m_AnalysisState = AnalysisState.NotStarted;
                Debug.LogError(e);
            }
        }

        void AnalyzeShaderVariants()
        {
            if (m_AnalysisState == AnalysisState.Valid)
            {
                m_ProjectReport.ClearIssues(IssueCategory.Shaders);
                m_ProjectReport.ClearIssues(IssueCategory.ShaderVariants);

                if (m_ShaderVariantsWindow == null)
                {
                    m_ShaderVariantsWindow = GetWindow<AnalysisWindow>(m_ShaderVariantsViewDescriptor.name, typeof(ProjectAuditorWindow));
                    m_ShaderVariantsWindow.CreateTable(m_ShaderVariantsViewDescriptor, m_ProjectAuditor.config, m_Preferences, m_TextFilter);
                }
                else
                {
                    m_ShaderVariantsWindow.Clear();
                }

                var shadersView = m_AnalysisViews.FirstOrDefault(view => view.desc.category == IssueCategory.Shaders);
                if (shadersView != null)
                    shadersView.Clear();

                var newIssues = new List<ProjectIssue>();
                m_ProjectAuditor.GetAuditor<ShadersAuditor>().Audit(issue =>
                {
                    newIssues.Add(issue);
                    m_ProjectReport.AddIssue(issue);
                },
                    () =>
                    {
                    },
                    new ProgressBarDisplay()
                );

                if (shadersView != null)
                {
                    shadersView.AddIssues(newIssues);
                    shadersView.Refresh();
                }

                m_ShaderVariantsWindow.AddIssues(newIssues);
                m_ShaderVariantsWindow.Refresh();
            }
        }

        void RefreshDisplay()
        {
            if (!IsAnalysisValid())
                return;

            if (m_AnalysisState == AnalysisState.Completed)
            {
                // update list of assembly names
                var scriptIssues = m_ProjectReport.GetIssues(IssueCategory.Code);
                m_AssemblyNames = scriptIssues.Select(i => i.GetCustomProperty((int)CodeProperty.Assembly)).Distinct().OrderBy(str => str).ToArray();
                UpdateAssemblySelection();

                m_AnalysisState = AnalysisState.Valid;

                ProjectAuditorAnalytics.SendUIButtonEventWithAnalyzeSummary(ProjectAuditorAnalytics.UIButton.Analyze,
                    m_AnalyzeButtonAnalytic, m_ProjectReport);
            }

            activeAnalysisView.Refresh();
            if (m_ShaderVariantsWindow != null)
                m_ShaderVariantsWindow.Refresh();
        }

        void Reload()
        {
            OnEnable();
        }

        static bool ButtonWithDropdownList(GUIContent content, string[] buttonNames, GenericMenu.MenuFunction2 callback, params GUILayoutOption[] options)
        {
            var style = GUI.skin.FindStyle("DropDownButton");
            var rect = GUILayoutUtility.GetRect(content, style, options);

            var dropDownRect = rect;
            const float kDropDownButtonWidth = 20f;
            dropDownRect.xMin = dropDownRect.xMax - kDropDownButtonWidth;

            if (Event.current.type == EventType.MouseDown && dropDownRect.Contains(Event.current.mousePosition))
            {
                var menu = new GenericMenu();
                for (int i = 0; i != buttonNames.Length; i++)
                    menu.AddItem(new GUIContent(buttonNames[i]), false, callback, i);

                menu.DropDown(rect);
                Event.current.Use();

                return false;
            }

            return GUI.Button(rect, content, style);
        }

        void ExportDropDownCallback(object data)
        {
            var mode = (ExportMode)data;
            switch (mode)
            {
                case ExportMode.All:
                    Export();
                    return;
                case ExportMode.Filtered:
                    Export(issue => { return Match(issue); });
                    return;
                case ExportMode.Selected:
                    var selectedItems = activeAnalysisView.table.GetSelectedItems();
                    Export(issue =>
                    {
                        return selectedItems.Any(item => item.Find(issue));
                    });
                    return;
            }
        }

        void Export(Func<ProjectIssue, bool> match = null)
        {
            var analytic = ProjectAuditorAnalytics.BeginAnalytic();
            if (IsAnalysisValid())
            {
                var path = EditorUtility.SaveFilePanel("Save analysis CSV data", "", "project-auditor-report.csv",
                    "csv");
                if (path.Length != 0)
                {
                    m_ProjectReport.ExportToCSV(path, issue => m_ProjectAuditor.config.GetAction(issue.descriptor, issue.callingMethod) !=
                        Rule.Severity.None && (match == null || match(issue)));
                }
            }
            ProjectAuditorAnalytics.SendUIButtonEvent(ProjectAuditorAnalytics.UIButton.Export, analytic);
        }

        void DrawAnalysis()
        {
            activeAnalysisView.OnGUI();
        }

        bool BoldFoldout(bool toggle, GUIContent content)
        {
            var foldoutStyle = new GUIStyle(EditorStyles.foldout);
            foldoutStyle.fontStyle = FontStyle.Bold;
            return EditorGUILayout.Foldout(toggle, content, foldoutStyle);
        }

        string GetSelectedAssembliesSummary()
        {
            if (m_AssemblyNames != null && m_AssemblyNames.Length > 0)
                return GetSelectedSummary(m_AssemblySelection, m_AssemblyNames);
            return string.Empty;
        }

        internal string GetSelectedAreasSummary()
        {
            return GetSelectedSummary(m_AreaSelection, AreaNames);
        }

        string GetSelectedSummary(TreeViewSelection selection, string[] names)
        {
            string[] selectedStrings = selection.GetSelectedStrings(names, true);
            int numStrings = selectedStrings.Length;

            if (numStrings == 0)
                return "None";

            if (numStrings == 1)
                return selectedStrings[0];

            return string.Join(", ", selectedStrings);
        }

        void DrawSelectedText(string text)
        {
#if UNITY_2019_1_OR_NEWER
            GUIStyle treeViewSelectionStyle = "TV Selection";
            GUIStyle backgroundStyle = new GUIStyle(treeViewSelectionStyle);

            GUIStyle treeViewLineStyle = "TV Line";
            GUIStyle textStyle = new GUIStyle(treeViewLineStyle);
#else
            var textStyle = GUI.skin.label;
#endif

            var content = new GUIContent(text, text);
            var size = textStyle.CalcSize(content);
            var rect = EditorGUILayout.GetControlRect(GUILayout.MaxWidth(size.x), GUILayout.Height(size.y));
            if (Event.current.type == EventType.Repaint)
            {
#if UNITY_2019_1_OR_NEWER
                backgroundStyle.Draw(rect, false, false, true, true);
#endif
                GUI.Label(rect, content, textStyle);
            }
        }

        void DrawAssemblyFilter()
        {
            if (!activeAnalysisView.desc.showAssemblySelection)
                return;

            EditorGUILayout.BeginHorizontal();
            EditorGUILayout.LabelField(Styles.AssemblyFilter, GUILayout.Width(LayoutSize.FilterOptionsLeftLabelWidth));

            var lastEnabled = GUI.enabled;
            GUI.enabled = IsAnalysisValid() && !AssemblySelectionWindow.IsOpen();
            if (GUILayout.Button(Styles.AssemblyFilterSelect, EditorStyles.miniButton,
                GUILayout.Width(LayoutSize.FilterOptionsEnumWidth)))
            {
                if (m_AssemblyNames != null && m_AssemblyNames.Length > 0)
                {
                    var analytic = ProjectAuditorAnalytics.BeginAnalytic();

                    // Note: Window auto closes as it loses focus so this isn't strictly required
                    if (AssemblySelectionWindow.IsOpen())
                    {
                        AssemblySelectionWindow.CloseAll();
                    }
                    else
                    {
                        var windowPosition =
                            new Vector2(Event.current.mousePosition.x + LayoutSize.FilterOptionsEnumWidth,
                                Event.current.mousePosition.y + GUI.skin.label.lineHeight);
                        var screenPosition = GUIUtility.GUIToScreenPoint(windowPosition);

                        AssemblySelectionWindow.Open(screenPosition.x, screenPosition.y, this, m_AssemblySelection,
                            m_AssemblyNames);
                    }

                    ProjectAuditorAnalytics.SendUIButtonEvent(ProjectAuditorAnalytics.UIButton.AssemblySelect,
                        analytic);
                }
            }

            GUI.enabled = lastEnabled;

            m_AssemblySelectionSummary = GetSelectedAssembliesSummary();
            DrawSelectedText(m_AssemblySelectionSummary);

            GUILayout.FlexibleSpace();

            EditorGUILayout.EndHorizontal();
        }

        // stephenm TODO - if AssemblySelectionWindow and AreaSelectionWindow end up sharing a common base class then
        // DrawAssemblyFilter() and DrawAreaFilter() can be made to call a common method and just pass the selection, names
        // and the type of window we want.
        void DrawAreaFilter()
        {
            EditorGUILayout.BeginHorizontal();
            EditorGUILayout.LabelField(Styles.AreaFilter, GUILayout.Width(LayoutSize.FilterOptionsLeftLabelWidth));

            if (AreaNames.Length > 0)
            {
                var lastEnabled = GUI.enabled;
                var enabled = IsAnalysisValid() &&
                    activeAnalysisView.desc.showAreaSelection &&
                    !AreaSelectionWindow.IsOpen();
                GUI.enabled = enabled;
                if (GUILayout.Button(Styles.AreaFilterSelect, EditorStyles.miniButton,
                    GUILayout.Width(LayoutSize.FilterOptionsEnumWidth)))
                {
                    var analytic = ProjectAuditorAnalytics.BeginAnalytic();

                    // Note: Window auto closes as it loses focus so this isn't strictly required
                    if (AreaSelectionWindow.IsOpen())
                    {
                        AreaSelectionWindow.CloseAll();
                    }
                    else
                    {
                        var windowPosition =
                            new Vector2(Event.current.mousePosition.x + LayoutSize.FilterOptionsEnumWidth,
                                Event.current.mousePosition.y + GUI.skin.label.lineHeight);
                        var screenPosition = GUIUtility.GUIToScreenPoint(windowPosition);

                        AreaSelectionWindow.Open(screenPosition.x, screenPosition.y, this, m_AreaSelection,
                            AreaNames);
                    }

                    ProjectAuditorAnalytics.SendUIButtonEvent(ProjectAuditorAnalytics.UIButton.AreaSelect, analytic);
                }

                GUI.enabled = lastEnabled;

                m_AreaSelectionSummary = GetSelectedAreasSummary();
                DrawSelectedText(m_AreaSelectionSummary);

                GUILayout.FlexibleSpace();
            }

            EditorGUILayout.EndHorizontal();
        }

        void DrawFilters()
        {
            EditorGUILayout.BeginVertical(GUI.skin.box, GUILayout.ExpandWidth(true));

            m_Preferences.filters = BoldFoldout(m_Preferences.filters, Styles.FiltersFoldout);
            if (m_Preferences.filters)
            {
                EditorGUI.indentLevel++;

                DrawAssemblyFilter();
                DrawAreaFilter();

                EditorGUI.BeginChangeCheck();

                EditorGUILayout.BeginHorizontal();

                EditorGUILayout.LabelField(Styles.TextSearchLabel, GUILayout.Width(80));

                m_TextFilter.searchText = EditorGUILayout.DelayedTextField(m_TextFilter.searchText, GUILayout.Width(180));
                activeAnalysisView.table.searchString = m_TextFilter.searchText;

                m_TextFilter.matchCase = EditorGUILayout.ToggleLeft(Styles.TextSearchCaseSensitive, m_TextFilter.matchCase, GUILayout.Width(160));

                if (m_DeveloperMode)
                {
                    // this is only available in developer mode because it is still too slow at the moment
                    GUI.enabled = activeAnalysisView.desc.showDependencyView;
                    m_TextFilter.searchDependencies = EditorGUILayout.ToggleLeft("Call Tree (slow)",
                        m_TextFilter.searchDependencies, GUILayout.Width(160));
                    GUI.enabled = true;
                }

                EditorGUILayout.EndHorizontal();

                EditorGUILayout.BeginHorizontal();
                EditorGUILayout.LabelField("Show :", GUILayout.ExpandWidth(true), GUILayout.Width(80));
                GUI.enabled = activeAnalysisView.desc.showCritical;

                bool wasShowingCritical = m_Preferences.onlyCriticalIssues;
                m_Preferences.onlyCriticalIssues = EditorGUILayout.ToggleLeft("Only Critical Issues",
                    m_Preferences.onlyCriticalIssues, GUILayout.Width(180));
                GUI.enabled = true;

                if (wasShowingCritical != m_Preferences.onlyCriticalIssues)
                {
                    var analytic = ProjectAuditorAnalytics.BeginAnalytic();
                    var payload = new Dictionary<string, string>();
                    payload["selected"] = activeAnalysisView.desc.showCritical ? "true" : "false";
                    ProjectAuditorAnalytics.SendUIButtonEvent(ProjectAuditorAnalytics.UIButton.OnlyCriticalIssues,
                        analytic);
                }

                bool wasDisplayingMuted = m_Preferences.mutedIssues;
                m_Preferences.mutedIssues = EditorGUILayout.ToggleLeft("Muted Issues",
                    m_Preferences.mutedIssues, GUILayout.Width(127));

                if (wasDisplayingMuted != m_Preferences.mutedIssues)
                {
                    var analytic = ProjectAuditorAnalytics.BeginAnalytic();
                    var payload = new Dictionary<string, string>();
                    payload["selected"] = m_Preferences.mutedIssues ? "true" : "false";
                    ProjectAuditorAnalytics.SendUIButtonEventWithKeyValues(ProjectAuditorAnalytics.UIButton.ShowMuted,
                        analytic, payload);
                }

                EditorGUILayout.EndHorizontal();

                if (EditorGUI.EndChangeCheck()) m_ShouldRefresh = true;

                EditorGUI.indentLevel--;
            }
            EditorGUILayout.EndVertical();
        }

        void DrawActions()
        {
            var table = activeAnalysisView.table;

            EditorGUILayout.BeginVertical(GUI.skin.box, GUILayout.ExpandWidth(true));

            m_Preferences.actions = BoldFoldout(m_Preferences.actions, Styles.ActionsFoldout);
            if (m_Preferences.actions)
            {
                EditorGUI.indentLevel++;

                EditorGUILayout.BeginHorizontal();

                if (activeAnalysisView.desc.category == IssueCategory.Shaders)
                {
                    if (GUILayout.Button("Inspect Shader Variants", EditorStyles.miniButton,
                        GUILayout.Width(200)))
                    {
                        if (m_ShaderVariantsWindow == null)
                        {
                            m_ShaderVariantsWindow = GetWindow<AnalysisWindow>(m_ShaderVariantsViewDescriptor.name, typeof(ProjectAuditorWindow));
                            m_ShaderVariantsWindow.CreateTable(m_ShaderVariantsViewDescriptor, m_ProjectAuditor.config, m_Preferences, m_TextFilter);
                        }
                        else
                        {
                            m_ShaderVariantsWindow.Clear();
                        }

                        m_ShaderVariantsWindow.AddIssues(m_ProjectReport.GetIssues(IssueCategory.ShaderVariants));
                        m_ShaderVariantsWindow.Refresh();
                        m_ShaderVariantsWindow.Show();
                    }
                }
                else
                {
                    EditorGUILayout.LabelField("Selected :", GUILayout.ExpandWidth(true), GUILayout.Width(80));

                    if (GUILayout.Button(Styles.MuteButton, GUILayout.ExpandWidth(true), GUILayout.Width(100)))
                    {
                        var analytic = ProjectAuditorAnalytics.BeginAnalytic();
                        var selectedItems = table.GetSelectedItems();
                        foreach (var item in selectedItems)
                        {
                            SetRuleForItem(item, Rule.Severity.None);
                        }

                        if (!m_Preferences.mutedIssues)
                        {
                            table.SetSelection(new List<int>());
                        }

                        ProjectAuditorAnalytics.SendUIButtonEventWithSelectionSummary(ProjectAuditorAnalytics.UIButton.Mute,
                            analytic, table.GetSelectedItems());
                    }

                    if (GUILayout.Button(Styles.UnmuteButton, GUILayout.ExpandWidth(true), GUILayout.Width(100)))
                    {
                        var analytic = ProjectAuditorAnalytics.BeginAnalytic();
                        var selectedItems = table.GetSelectedItems();
                        foreach (var item in selectedItems)
                        {
                            ClearRulesForItem(item);
                        }

                        ProjectAuditorAnalytics.SendUIButtonEventWithSelectionSummary(
                            ProjectAuditorAnalytics.UIButton.Unmute, analytic, table.GetSelectedItems());
                    }
                }

                EditorGUILayout.EndHorizontal();

                EditorGUI.indentLevel--;
            }
            EditorGUILayout.EndVertical();
        }

        public void SetAssemblySelection(TreeViewSelection selection)
        {
            m_AssemblySelection = selection;
            RefreshDisplay();
        }

        void UpdateAssemblySelection()
        {
            if (m_AssemblyNames == null)
                return;

            if (m_AssemblySelection == null) m_AssemblySelection = new TreeViewSelection();

            m_AssemblySelection.selection.Clear();
            if (!string.IsNullOrEmpty(m_AssemblySelectionSummary))
            {
                if (m_AssemblySelectionSummary == "All")
                {
                    m_AssemblySelection.SetAll(m_AssemblyNames);
                }
                else if (m_AssemblySelectionSummary != "None")
                {
                    var assemblies = m_AssemblySelectionSummary.Split(new[] {", "}, StringSplitOptions.None)
                        .Where(assemblyName => m_AssemblyNames.Contains(assemblyName));
                    if (assemblies.Count() > 0)
                        foreach (var assembly in assemblies)
                            m_AssemblySelection.selection.Add(assembly);
                }
            }

            if (!m_AssemblySelection.selection.Any())
            {
                // initial selection setup:
                // - assemblies from user scripts or editable packages, or
                // - default assembly, or,
                // - all generated assemblies

                var compiledAssemblies = m_AssemblyNames.Where(a => !AssemblyHelper.IsModuleAssembly(a));
                compiledAssemblies = compiledAssemblies.Where(a =>
                    !AssemblyHelper.IsAssemblyReadOnly(a));
                m_AssemblySelection.selection.AddRange(compiledAssemblies);

                if (!m_AssemblySelection.selection.Any())
                {
                    if (m_AssemblyNames.Contains(AssemblyHelper.DefaultAssemblyName))
                        m_AssemblySelection.Set(AssemblyHelper.DefaultAssemblyName);
                    else
                        m_AssemblySelection.SetAll(m_AssemblyNames);
                }
            }

            // update assembly selection summary
            m_AssemblySelectionSummary = GetSelectedAssembliesSummary();
        }

        public void SetAreaSelection(TreeViewSelection selection)
        {
            m_AreaSelection = selection;
            RefreshDisplay();
        }

<<<<<<< HEAD
        void SetRuleForItem(IssueTableItem item, Rule.Severity ruleAction)
=======
        void SetRuleForItem(IssueTableItem item, Rule.Severity ruleSeverity)
>>>>>>> 140bac79
        {
            var descriptor = item.ProblemDescriptor;

            var callingMethod = "";
            Rule rule;
            if (item.hasChildren)
            {
                rule = m_ProjectAuditor.config.GetRule(descriptor);
            }
            else
            {
                callingMethod = item.ProjectIssue.callingMethod;
                rule = m_ProjectAuditor.config.GetRule(descriptor, callingMethod);
            }

            if (rule == null)
                m_ProjectAuditor.config.AddRule(new Rule
                {
                    id = descriptor.id,
                    filter = callingMethod,
<<<<<<< HEAD
                    severity = ruleAction
                });
            else
                rule.severity = ruleAction;
=======
                    severity = ruleSeverity
                });
            else
                rule.severity = ruleSeverity;
>>>>>>> 140bac79
        }

        void ClearRulesForItem(IssueTableItem item)
        {
            m_ProjectAuditor.config.ClearRules(item.ProblemDescriptor,
                item.hasChildren ? string.Empty : item.ProjectIssue.callingMethod);
        }

        void DrawToolbar()
        {
            EditorGUILayout.BeginHorizontal(GUI.skin.box);
            {
                GUI.enabled = (m_AnalysisState == AnalysisState.Valid || m_AnalysisState == AnalysisState.NotStarted);

                if (GUILayout.Button(Styles.AnalyzeButton, GUILayout.ExpandWidth(true), GUILayout.Width(80)))
                {
                    Analyze();
                }

                GUI.enabled = m_AnalysisState == AnalysisState.Valid;

                if (ButtonWithDropdownList(Styles.ExportButton, Styles.ExportModeStrings,
                    ExportDropDownCallback, GUILayout.ExpandWidth(true), GUILayout.Width(80)))
                {
                    Export();

                    GUIUtility.ExitGUI();
                }

                GUI.enabled = true;

                if (m_DeveloperMode)
                {
                    if (GUILayout.Button(Styles.ReloadButton, GUILayout.ExpandWidth(true), GUILayout.Width(80)))
                    {
                        Reload();
                    }
                }

                DrawHelpButton();

                if (m_AnalysisState == AnalysisState.InProgress)
                {
                    GUIStyle s = new GUIStyle(EditorStyles.textField);
                    s.normal.textColor = Color.yellow;

                    GUILayout.Label(Styles.AnalysisInProgressLabel, s, GUILayout.ExpandWidth(true));
                }
            }
            EditorGUILayout.EndHorizontal();
        }

        void DrawMode()
        {
            EditorGUILayout.BeginHorizontal();
            var activeModeIndex = GUILayout.Toolbar(m_ActiveModeIndex, m_ModeNames,
                "LargeButton", GUILayout.Height(LayoutSize.ToolbarHeight));

            EditorGUILayout.EndHorizontal();

            bool activeModeChanged = (m_ActiveModeIndex != activeModeIndex);
            if (activeModeChanged)
            {
                var analytic = ProjectAuditorAnalytics.BeginAnalytic();
                m_ActiveModeIndex = activeModeIndex;

                RefreshDisplay();

                ProjectAuditorAnalytics.SendUIButtonEvent(activeAnalysisView.desc.analyticsEvent, analytic);
            }
        }

        void DrawHelpbox()
        {
            EditorGUILayout.BeginVertical(GUI.skin.box);

            var helpStyle = new GUIStyle(EditorStyles.textField);
            helpStyle.wordWrap = true;

            EditorGUILayout.LabelField(Styles.HelpText, helpStyle);

            EditorGUILayout.EndVertical();
        }

        void DrawHelpButton()
        {
            if (GUILayout.Button(Styles.HelpButton, EditorStyles.toolbarButton, GUILayout.MaxWidth(25)))
            {
                Application.OpenURL(DocumentationUrl);
            }
        }

        void DrawSettings()
        {
            if (m_DeveloperMode)
            {
                EditorGUILayout.BeginHorizontal();
                EditorGUILayout.LabelField("Build :", GUILayout.ExpandWidth(true), GUILayout.Width(80));
                m_ProjectAuditor.config.AnalyzeOnBuild = EditorGUILayout.ToggleLeft("Auto Analyze",
                    m_ProjectAuditor.config.AnalyzeOnBuild, GUILayout.Width(100));
                m_ProjectAuditor.config.FailBuildOnIssues = EditorGUILayout.ToggleLeft("Fail on Issues",
                    m_ProjectAuditor.config.FailBuildOnIssues, GUILayout.Width(100));
                m_Preferences.emptyGroups = EditorGUILayout.ToggleLeft("Show Empty Groups",
                    m_Preferences.emptyGroups, GUILayout.Width(100));
                EditorGUILayout.EndHorizontal();
            }
        }

        static void OpenDescriptor(ProblemDescriptor descriptor)
        {
            if (descriptor.type.StartsWith("UnityEngine."))
            {
                var type = descriptor.type.Substring("UnityEngine.".Length);
                var method = descriptor.method;

                Application.OpenURL(string.Format("https://docs.unity3d.com/ScriptReference/{0}{1}{2}.html", type, Char.IsUpper(method[0]) ? "." : "-", method));
            }
        }

        static void OpenTextFile(Location location)
        {
            var obj = AssetDatabase.LoadAssetAtPath<TextAsset>(location.Path);
            if (obj != null)
            {
                // open text file in the text editor
                AssetDatabase.OpenAsset(obj, location.Line);
            }
        }

        static void OpenProjectSettings(Location location)
        {
#if UNITY_2018_3_OR_NEWER
            var window = SettingsService.OpenProjectSettings(location.Path);
            window.Repaint();
#endif
        }

        static void FocusOnAssetInProjectWindow(Location location)
        {
            // Note that LoadMainAssetAtPath might fails, for example if there is a compile error in the script associated with the asset.
            //
            // Instead, we should use GetMainAssetInstanceID and FrameObjectInProjectWindow internal methods:
            //    var instanceId = AssetDatabase.GetMainAssetInstanceID(location.Path);
            //    ProjectWindowUtil.FrameObjectInProjectWindow(instanceId);

            var obj = AssetDatabase.LoadMainAssetAtPath(location.Path);
            if (obj != null)
            {
                ProjectWindowUtil.ShowCreatedAsset(obj);
            }
        }

#if UNITY_2018_1_OR_NEWER
        [MenuItem("Window/Analysis/Project Auditor")]
#else
        [MenuItem("Window/Project Auditor")]
#endif
        public static ProjectAuditorWindow ShowWindow()
        {
            var wnd = GetWindow(typeof(ProjectAuditorWindow)) as ProjectAuditorWindow;
            if (wnd != null) wnd.titleContent = Styles.WindowTitle;
            return wnd;
        }

        // UI styles and layout
        static class LayoutSize
        {
            public static readonly int ToolbarHeight = 30;
            public static readonly int FilterOptionsLeftLabelWidth = 100;
            public static readonly int FilterOptionsEnumWidth = 50;
            public static readonly int ModeTabWidth = 300;
        }

        static class Styles
        {
            public static readonly GUIContent DeveloperMode = new GUIContent("Developer Mode");
            public static readonly GUIContent UserMode = new GUIContent("User Mode");

            public static readonly GUIContent WindowTitle = new GUIContent("Project Auditor");

            public static readonly GUIContent AnalyzeButton =
                new GUIContent("Analyze", "Analyze Project and list all issues found.");

            public static readonly GUIContent AnalysisInProgressLabel =
                new GUIContent("Analysis in progress...", "Analysis in progress...please wait.");

            public static readonly GUIContent ReloadButton =
                new GUIContent("Reload DB", "Reload Issue Definition files.");

            public static readonly GUIContent ExportButton =
                new GUIContent("Export", "Export project report to .csv files.");

            public static readonly GUIContent AssemblyFilter =
                new GUIContent("Assembly : ", "Select assemblies to examine");

            public static readonly GUIContent AssemblyFilterSelect =
                new GUIContent("Select", "Select assemblies to examine");

            public static readonly GUIContent AreaFilter =
                new GUIContent("Area : ", "Select performance areas to display");

            public static readonly GUIContent AreaFilterSelect =
                new GUIContent("Select", "Select performance areas to display");

            public static readonly GUIContent TextSearchLabel =
                new GUIContent("Search : ", "Text search options");

            public static readonly GUIContent TextSearchCaseSensitive =
                new GUIContent("Match Case", "Case-sensitive search");

            public static readonly GUIContent MuteButton = new GUIContent("Mute", "Always ignore selected issues.");
            public static readonly GUIContent UnmuteButton = new GUIContent("Unmute", "Always show selected issues.");

            public static readonly GUIContent FiltersFoldout = new GUIContent("Filters", "Filtering Criteria");
            public static readonly GUIContent ActionsFoldout = new GUIContent("Actions", "Actions on selected issues");

#if UNITY_2018_1_OR_NEWER
            public static readonly GUIContent HelpButton = EditorGUIUtility.TrIconContent("_Help", "Open Manual (in a web browser)");
#else
            public static readonly GUIContent HelpButton = new GUIContent("?", "Open Manual (in a web browser)");
#endif

            public static readonly string[] ExportModeStrings =
            {
                "All",
                "Filtered",
                "Selected"
            };

            public static readonly string HelpText =
@"Project Auditor is an experimental static analysis tool for Unity Projects.
This tool will analyze scripts and project settings of any Unity project
and report a list a possible problems that might affect performance, memory and other areas.

To Analyze the project:
* Click on Analyze.

Once the project is analyzed, the tool displays list of issues.
At the moment there are two types of issues: API calls or Project Settings. The tool allows the user to switch between the two.
In addition, it is possible to filter issues by area (CPU/Memory/etc...) or assembly name or search for a specific string.";
        }


        [PostProcessBuild(1)]
        public static void OnPostprocessBuild(BuildTarget target, string pathToBuiltProject)
        {
            if (Instance != null)
                Instance.AnalyzeShaderVariants();
        }
    }
}<|MERGE_RESOLUTION|>--- conflicted
+++ resolved
@@ -991,11 +991,7 @@
             RefreshDisplay();
         }
 
-<<<<<<< HEAD
-        void SetRuleForItem(IssueTableItem item, Rule.Severity ruleAction)
-=======
         void SetRuleForItem(IssueTableItem item, Rule.Severity ruleSeverity)
->>>>>>> 140bac79
         {
             var descriptor = item.ProblemDescriptor;
 
@@ -1016,17 +1012,10 @@
                 {
                     id = descriptor.id,
                     filter = callingMethod,
-<<<<<<< HEAD
-                    severity = ruleAction
-                });
-            else
-                rule.severity = ruleAction;
-=======
                     severity = ruleSeverity
                 });
             else
                 rule.severity = ruleSeverity;
->>>>>>> 140bac79
         }
 
         void ClearRulesForItem(IssueTableItem item)
