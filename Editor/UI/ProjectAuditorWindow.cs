--- conflicted
+++ resolved
@@ -77,7 +77,6 @@
                     IssueTable.Column.Custom,
                     IssueTable.Column.Custom + 1,
                     IssueTable.Column.Custom + 2,
-<<<<<<< HEAD
                     IssueTable.Column.Custom + 3,
                     IssueTable.Column.Custom + 4,
                 },
@@ -87,8 +86,6 @@
                     Width = 300,
                     MinWidth = 100,
                     Format = PropertyFormat.String
-=======
->>>>>>> 0219174b
                 },
                 customColumnStyles = new[]
                 {
@@ -108,7 +105,6 @@
                     },
                     new ColumnStyle
                     {
-<<<<<<< HEAD
                         Content = new GUIContent("Num Keywords", "Num Keywords"),
                         Width = 80,
                         MinWidth = 80,
@@ -125,17 +121,6 @@
                     {
                         Content = new GUIContent("Instancing", "GPU Instancing Support"),
                         Width = 80,
-=======
-                        Content = new GUIContent("Pass Name", "Pass Name"),
-                        Width = 80,
-                        MinWidth = 80,
-                        Format = PropertyFormat.String
-                    },
-                    new ColumnStyle
-                    {
-                        Content = new GUIContent("Keywords", "Compiled Variants Keywords"),
-                        Width = 800,
->>>>>>> 0219174b
                         MinWidth = 80,
                         Format = PropertyFormat.String
                     },
@@ -230,6 +215,13 @@
                 },
                 new ColumnStyle
                 {
+                    Content = new GUIContent("Pass Name", "Pass Name"),
+                    Width = 80,
+                    MinWidth = 80,
+                    Format = PropertyFormat.Integer
+                },
+                new ColumnStyle
+                {
                     Content = new GUIContent("Keywords", "Compiled Variants Keywords"),
                     Width = 800,
                     MinWidth = 80,
