--- conflicted
+++ resolved
@@ -36,15 +36,11 @@
         public IEnumerable<AssemblyInfo> Compile(bool editorAssemblies = false, IProgressBar progressBar = null)
         {
 #if UNITY_2019_3_OR_NEWER
-<<<<<<< HEAD
             var assemblies = CompilationPipeline.GetAssemblies(editorAssemblies ? AssembliesType.Editor : AssembliesType.PlayerWithoutTestAssemblies);
-#elif UNITY_2018_1_OR_NEWER
+#if UNITY_2018_1_OR_NEWER
             var assemblies = CompilationPipeline.GetAssemblies(editorAssemblies ? AssembliesType.Editor : AssembliesType.Player);
-=======
-            var assemblies = CompilationPipeline.GetAssemblies(AssembliesType.PlayerWithoutTestAssemblies);
 #elif UNITY_2018_1_OR_NEWER
             var assemblies = CompilationPipeline.GetAssemblies(AssembliesType.Player);
->>>>>>> 1c3ff75a
 #else
             var assemblies = CompilationPipeline.GetAssemblies();
 #endif
