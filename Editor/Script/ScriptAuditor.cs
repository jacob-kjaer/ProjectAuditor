using System;
using System.Collections.Generic;
using System.IO;
using System.Linq;
using Mono.Cecil;
using Mono.Cecil.Cil;
using Unity.ProjectAuditor.Editor.Utils;
using UnityEditor;
using UnityEditor.Compilation;
using UnityEngine;
using Assembly = System.Reflection.Assembly;
#if UNITY_2018_1_OR_NEWER
using UnityEditor.Build.Player;
#endif

namespace Unity.ProjectAuditor.Editor
{
    public class ScriptAuditor : IAuditor
    {
        private List<ProblemDescriptor> m_ProblemDescriptors;
        private string[] m_AssemblyNames;
<<<<<<< HEAD

=======
        private DefaultAssemblyResolver m_AssemblyResolver;

        private readonly List<IInstructionAnalyzer> m_InstructionAnalyzers = new List<IInstructionAnalyzer>();
        private readonly List<OpCode> m_OpCodes = new List<OpCode>();
        private readonly UnityEditor.Compilation.Assembly[] m_PlayerAssemblies;
                
>>>>>>> a5e14164
        public string[] assemblyNames
        {
            get
            {
                if (m_AssemblyNames != null)
                    return m_AssemblyNames;

                var names = new List<string>();
                foreach (var assembly in m_PlayerAssemblies)
                {
                    names.Add(assembly.name);                    
                }

                m_AssemblyNames = names.ToArray();
                return m_AssemblyNames;
            }
        }   
        
        public ScriptAuditor()
        {
#if UNITY_2018_1_OR_NEWER
            m_PlayerAssemblies = CompilationPipeline.GetAssemblies(AssembliesType.Player);
#else
            m_PlayerAssemblies = CompilationPipeline.GetAssemblies().Where(a => a.flags != AssemblyFlags.EditorAssembly).ToArray();
#endif
        }

        public IEnumerable<ProblemDescriptor> GetDescriptors()
        {
            return m_ProblemDescriptors;
        }

        public void Audit( ProjectReport projectReport, IProgressBar progressBar = null)
        {
            if (!AssemblyHelper.CompileAssemblies())
                return;

            var callCrawler = new CallCrawler();                

            using (var assemblyResolver = new DefaultAssemblyResolver())
            {
<<<<<<< HEAD
                var compiledAssemblyPaths = AssemblyHelper.GetCompiledAssemblyPaths();
                foreach (var dir in AssemblyHelper.GetPrecompiledAssemblyDirectories())
=======
                m_AssemblyResolver = new DefaultAssemblyResolver();
#if UNITY_2019_1_OR_NEWER
                var assemblyPaths = new List<string>();
                assemblyPaths.AddRange(CompilationPipeline.GetPrecompiledAssemblyPaths(CompilationPipeline.PrecompiledAssemblySources
                    .UserAssembly));
                assemblyPaths.AddRange(CompilationPipeline.GetPrecompiledAssemblyPaths(CompilationPipeline.PrecompiledAssemblySources
                    .UnityEngine));
                foreach (var dir in assemblyPaths.Select(path => Path.GetDirectoryName(path)).Distinct())
>>>>>>> a5e14164
                {
                    assemblyResolver.AddSearchDirectory(dir);    
                }

                foreach (var dir in AssemblyHelper.GetPrecompiledEngineAssemblyDirectories())
                {
                    assemblyResolver.AddSearchDirectory(dir);    
                }

                foreach (var dir in AssemblyHelper.GetCompiledAssemblyDirectories())
                {
                    assemblyResolver.AddSearchDirectory(dir);    
                }
                
                if (progressBar != null)
                    progressBar.Initialize("Analyzing Scripts", "Analyzing project scripts", m_PlayerAssemblies.Length);

                // Analyse all Player assemblies, including Package assemblies.
                foreach (var assemblyPath in compiledAssemblyPaths)
                {
                    if (progressBar != null)
                        progressBar.AdvanceProgressBar(string.Format("Analyzing {0} scripts", Path.GetFileName(assemblyPath)));

                    if (!File.Exists(assemblyPath))
                    {
                        Debug.LogError(assemblyPath + " not found.");
                        continue;
                    }
                    
                    AnalyzeAssembly(assemblyPath, assemblyResolver, projectReport, callCrawler);
                }  
            }
                
            if (progressBar != null)
                progressBar.ClearProgressBar();

<<<<<<< HEAD
            callCrawler.BuildCallHierarchies(projectReport, progressBar);
=======
                callCrawler.BuildCallHierarchies(projectReport, progressBar);
            }            
        }
        
        private List<string> GetPlayerAssemblies()
        {
            var assemblies = new List<string>();  
#if UNITY_2018_2_OR_NEWER
            var outputFolder = FileUtil.GetUniqueTempPathInProject();
            if (Directory.Exists(outputFolder))
                Directory.Delete(outputFolder, true);

            var input = new ScriptCompilationSettings();
            input.target = EditorUserBuildSettings.activeBuildTarget;
            input.@group = EditorUserBuildSettings.selectedBuildTargetGroup;

            var compilationResult = PlayerBuildInterface.CompilePlayerScripts(input, outputFolder);
            foreach (var assembly in compilationResult.assemblies)
            {
                assemblies.Add(Path.Combine(outputFolder, assembly));    
            }
#else
            // fallback to CompilationPipeline assemblies 
            foreach (var playerAssembly in m_PlayerAssemblies)
            {
                assemblies.Add(playerAssembly.outputPath);                   
            }   
#endif
            return assemblies;
>>>>>>> a5e14164
        }
        private void AnalyzeAssembly(string assemblyPath, IAssemblyResolver assemblyResolver, ProjectReport projectReport, CallCrawler callCrawler)
        {
            using (var a = AssemblyDefinition.ReadAssembly(assemblyPath, new ReaderParameters() {ReadSymbols = true, AssemblyResolver = assemblyResolver}))
            {
                foreach (var methodDefinition in MonoCecilHelper.AggregateAllTypeDefinitions(a.MainModule.Types).SelectMany(t => t.Methods))
                {
                    if (!methodDefinition.HasBody)
                        continue;
                    
                    AnalyzeMethodBody(projectReport, a, methodDefinition, callCrawler);
                }     
            }
        }

        private void AnalyzeMethodBody(ProjectReport projectReport, AssemblyDefinition a, MethodDefinition caller, CallCrawler callCrawler)
        {
            if (!caller.DebugInformation.HasSequencePoints)
                return;
            
             var callerNode = new CallTreeNode(caller);

            foreach (var inst in caller.Body.Instructions.Where(i => m_OpCodes.Contains(i.OpCode)))
            {
                //var msg = string.Empty;
                SequencePoint s = null;
                for (var i = inst; i != null; i = i.Previous)
                {
                    s = caller.DebugInformation.GetSequencePoint(i);
                    if (s != null)
                    {
                        // msg = i == inst ? " exactly" : "nearby";
                        break;
                    }
                }

                var location = callerNode.location = new Location
                    {path = s.Document.Url.Replace("\\", "/"), line = s.StartLine};
                    
                if (inst.OpCode == OpCodes.Call || inst.OpCode == OpCodes.Callvirt)
                {
                    callCrawler.Add(caller, (MethodReference) inst.Operand, location);
                }

                foreach (var analyzer in m_InstructionAnalyzers)
                {
                    if (analyzer.GetOpCodes().Contains(inst.OpCode))
                    {
                        var projectIssue = analyzer.Analyze(caller, inst);
                        if (projectIssue != null)
                        {
                            projectIssue.callTree.AddChild(callerNode);
                            projectIssue.location = location;
                            projectIssue.assembly = a.Name.Name;

                            projectReport.AddIssue(projectIssue);
                        }                        
                    }
                }               
            }
        }

        public void LoadDatabase(string path)
        {
            m_ProblemDescriptors = ProblemDescriptorHelper.LoadProblemDescriptors(path, "ApiDatabase");
            
            var assemblies = AppDomain.CurrentDomain.GetAssemblies();
            foreach (var assembly in assemblies)
            {
                var problemDescriptorTypes = GetAnalyzerTypes(assembly);

                foreach (var type in problemDescriptorTypes)
                {
                    AddAnalyzer(Activator.CreateInstance(type, this) as IInstructionAnalyzer);
                }
            }
        }

        public IEnumerable<Type> GetAnalyzerTypes(Assembly assembly)
        {
            foreach(var type in assembly.GetTypes()) {
                if (type.GetCustomAttributes(typeof(ScriptAnalyzerAttribute), true).Length > 0) {
                    yield return type;
                }
            }
        }

        void AddAnalyzer(IInstructionAnalyzer analyzer)
        {
            m_InstructionAnalyzers.Add(analyzer);
            m_OpCodes.AddRange(analyzer.GetOpCodes());
        }
        
        public void RegisterDescriptor(ProblemDescriptor descriptor)
        {
            // TODO: check for id conflict
            m_ProblemDescriptors.Add(descriptor);
        }
        
        public static IEnumerable<ProjectIssue> FindScriptIssues(ProjectReport projectReport, string relativePath)
        {
            return projectReport.GetIssues(IssueCategory.ApiCalls).Where(i => i.relativePath.Equals(relativePath));
        }
    }
}<|MERGE_RESOLUTION|>--- conflicted
+++ resolved
@@ -19,16 +19,11 @@
     {
         private List<ProblemDescriptor> m_ProblemDescriptors;
         private string[] m_AssemblyNames;
-<<<<<<< HEAD
-
-=======
-        private DefaultAssemblyResolver m_AssemblyResolver;
 
         private readonly List<IInstructionAnalyzer> m_InstructionAnalyzers = new List<IInstructionAnalyzer>();
         private readonly List<OpCode> m_OpCodes = new List<OpCode>();
         private readonly UnityEditor.Compilation.Assembly[] m_PlayerAssemblies;
-                
->>>>>>> a5e14164
+
         public string[] assemblyNames
         {
             get
@@ -70,19 +65,9 @@
 
             using (var assemblyResolver = new DefaultAssemblyResolver())
             {
-<<<<<<< HEAD
                 var compiledAssemblyPaths = AssemblyHelper.GetCompiledAssemblyPaths();
+                var assemblyPaths = new List<string>();
                 foreach (var dir in AssemblyHelper.GetPrecompiledAssemblyDirectories())
-=======
-                m_AssemblyResolver = new DefaultAssemblyResolver();
-#if UNITY_2019_1_OR_NEWER
-                var assemblyPaths = new List<string>();
-                assemblyPaths.AddRange(CompilationPipeline.GetPrecompiledAssemblyPaths(CompilationPipeline.PrecompiledAssemblySources
-                    .UserAssembly));
-                assemblyPaths.AddRange(CompilationPipeline.GetPrecompiledAssemblyPaths(CompilationPipeline.PrecompiledAssemblySources
-                    .UnityEngine));
-                foreach (var dir in assemblyPaths.Select(path => Path.GetDirectoryName(path)).Distinct())
->>>>>>> a5e14164
                 {
                     assemblyResolver.AddSearchDirectory(dir);    
                 }
@@ -119,39 +104,7 @@
             if (progressBar != null)
                 progressBar.ClearProgressBar();
 
-<<<<<<< HEAD
             callCrawler.BuildCallHierarchies(projectReport, progressBar);
-=======
-                callCrawler.BuildCallHierarchies(projectReport, progressBar);
-            }            
-        }
-        
-        private List<string> GetPlayerAssemblies()
-        {
-            var assemblies = new List<string>();  
-#if UNITY_2018_2_OR_NEWER
-            var outputFolder = FileUtil.GetUniqueTempPathInProject();
-            if (Directory.Exists(outputFolder))
-                Directory.Delete(outputFolder, true);
-
-            var input = new ScriptCompilationSettings();
-            input.target = EditorUserBuildSettings.activeBuildTarget;
-            input.@group = EditorUserBuildSettings.selectedBuildTargetGroup;
-
-            var compilationResult = PlayerBuildInterface.CompilePlayerScripts(input, outputFolder);
-            foreach (var assembly in compilationResult.assemblies)
-            {
-                assemblies.Add(Path.Combine(outputFolder, assembly));    
-            }
-#else
-            // fallback to CompilationPipeline assemblies 
-            foreach (var playerAssembly in m_PlayerAssemblies)
-            {
-                assemblies.Add(playerAssembly.outputPath);                   
-            }   
-#endif
-            return assemblies;
->>>>>>> a5e14164
         }
         private void AnalyzeAssembly(string assemblyPath, IAssemblyResolver assemblyResolver, ProjectReport projectReport, CallCrawler callCrawler)
         {
