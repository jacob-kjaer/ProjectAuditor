using System;
using System.IO;
using UnityEngine;

namespace Unity.ProjectAuditor.Editor
{
    public enum Area{
        CPU,
        GPU,
        Memory,
        BuildSize,
        LoadTimes,
        
        All,        
    }

    public enum IssueCategory
    {
        ApiCalls,
        ProjectSettings,
    }

    [Serializable]
    public class ProjectIssue
    {
<<<<<<< HEAD
        public ProblemDefinition def;
        public MethodInstance method;
        public string category;
=======
        public ProblemDescriptor descriptor;
        public string description;
        public string callingMethod;
        public IssueCategory category;
>>>>>>> d78d3d8f
        public string url;
        public int line;
        public int column;
        public string assembly;

        public string filename
        {
            get
            {
                if (string.IsNullOrEmpty(url))
                    return String.Empty;
                return Path.GetFileName(url);
            }
        }

        public string relativePath
        {
            get
            {
                if (string.IsNullOrEmpty(url))
                    return String.Empty;

                string path = url;
                if (path.Contains("BuiltInPackages"))
                {
                    path = path.Remove(0, path.IndexOf("BuiltInPackages") + "BuiltInPackages/".Length);                        
                }
                else
                {
                    var projectPathLength = Application.dataPath.Length - "Assets".Length;
                    if (path.Length > projectPathLength)
                        path = path.Remove(0, projectPathLength);                         
                }

                return path;
            }
        }
        
        public string callingMethodName
        {
            get
            {
                if (string.IsNullOrEmpty(callingMethod))
                    return string.Empty;

                var nameWithoutReturnTypeAndParameters = callingMethod.Substring(callingMethod.IndexOf(" "));
                if (nameWithoutReturnTypeAndParameters.IndexOf("(") >= 0)
                    nameWithoutReturnTypeAndParameters = nameWithoutReturnTypeAndParameters.Substring(0, nameWithoutReturnTypeAndParameters.IndexOf("("));
                        
                var name = nameWithoutReturnTypeAndParameters;
                if (nameWithoutReturnTypeAndParameters.LastIndexOf("::") >= 0)
                {
                    var onlyNamespace = nameWithoutReturnTypeAndParameters.Substring(0, nameWithoutReturnTypeAndParameters.LastIndexOf("::"));
                    if (onlyNamespace.LastIndexOf(".") >= 0)
                        name = nameWithoutReturnTypeAndParameters.Substring(onlyNamespace.LastIndexOf(".") + 1);
                }

                return name.Trim(' ');
            }
        }
    }
}<|MERGE_RESOLUTION|>--- conflicted
+++ resolved
@@ -23,16 +23,11 @@
     [Serializable]
     public class ProjectIssue
     {
-<<<<<<< HEAD
-        public ProblemDefinition def;
-        public MethodInstance method;
-        public string category;
-=======
         public ProblemDescriptor descriptor;
         public string description;
         public string callingMethod;
+		public MethodInstance method;
         public IssueCategory category;
->>>>>>> d78d3d8f
         public string url;
         public int line;
         public int column;
