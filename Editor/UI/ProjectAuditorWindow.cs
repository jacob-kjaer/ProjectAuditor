﻿using System;
using System.Collections.Generic;
using System.Linq;
using UnityEditor;
using UnityEditor.IMGUI.Controls;
using UnityEngine;

namespace Unity.ProjectAuditor.Editor
{
    class ProjectAuditorWindow : EditorWindow, IHasCustomMenu
    {
        private bool m_DeveloperMode = false;
        
        private ProjectAuditor m_ProjectAuditor;
        private ProjectReport m_ProjectReport;
        private List<IssueTable> m_IssueTables = new List<IssueTable>();
		private CallHierarchyView m_CallHierarchyView;

        private IssueTable m_ActiveIssueTable
        {
            get { return m_IssueTables[(int) m_ActiveMode]; }
        }
        
        private string[] m_AssemblyNames;
        private const int AllAssembliesIndex = 0;
        private const string m_DefaultAssemblyName = "Assembly-CSharp";
        private int m_ActiveAssembly = AllAssembliesIndex;

        private Area m_ActiveArea = Area.All;

        private IssueCategory m_ActiveMode = IssueCategory.ApiCalls;

        private bool m_ShowDetails = true;
        private bool m_ShowRecommendation = true;
        private bool m_ShowCallTree = false;
        
        static readonly string[] AreaEnumStrings = {
            "CPU",
            "GPU",
            "Memory",
            "Build Size",
            "Load Times",
            "All Areas"
        };

        private const int m_ToolbarWidth = 600;
        private const int m_FoldoutWidth = 300;
        private const int m_FoldoutMaxHeight = 220;

        internal static class Styles
        {
            public static readonly GUIContent DeveloperMode = new GUIContent("Developer Mode");
            public static readonly GUIContent UserMode = new GUIContent("User Mode");
            
            public static readonly GUIStyle Toolbar = "Toolbar";
            public static readonly GUIContent WindowTitle = new GUIContent("Project Auditor");
            public static readonly GUIContent AnalyzeButton = new GUIContent("Analyze", "Analyze Project and list all issues found.");
            public static readonly GUIContent ReloadButton = new GUIContent("Reload DB", "Reload Issue Definition files.");
            public static readonly GUIContent ExportButton = new GUIContent("Export", "Export project report to json file.");

            public static readonly GUIContent MuteButton = new GUIContent("Mute", "Always ignore selected issue.");
            public static readonly GUIContent UnmuteButton = new GUIContent("Unmute", "Always show selected issues.");
                
                
            public static readonly GUIContent[] ColumnHeaders = {
                new GUIContent("Issue", "Issue description"),
                new GUIContent("Area", "The area the issue might have an impact on"),
                new GUIContent("Filename", "Filename and line number"),
                new GUIContent("Assembly", "Managed Assembly name")
            };

            public static readonly GUIContent DetailsFoldout = new GUIContent("Details", "Issue Details");
            public static readonly GUIContent RecommendationFoldout = new GUIContent("Recommendation", "Recommendation on how to solve the issue");
            public static readonly GUIContent CallTreeFoldout = new GUIContent("Call Hierarchy", "Call Hierarchy");
            
            public static readonly string HelpText =
@"Project Auditor is an experimental static analysis tool for Unity Projects.
This tool will analyze scripts and project settings of any Unity project
and report a list a possible problems that might affect performance, memory and other areas.

To Analyze the project:
* Click on Analyze.

Once the project is analyzed, the tool displays list of issues.
At the moment there are two types of issues: API calls or Project Settings. The tool allows the user to switch between the two.
In addition, it is possible to filter issues by area (CPU/Memory/etc...).

To generate a report, click on the Export button.
To reload the issue database definition, click on Reload DB. (Developer Mode only)";
        }

        public static readonly string NoIssueSelectedText = "No issue selected";
        
        private void OnEnable()
        {
            m_ProjectAuditor = new ProjectAuditor();

            var assemblyNames = new List<string>(new []{"All Assemblies"});
            assemblyNames.AddRange(m_ProjectAuditor.GetAuditor<ScriptAuditor>().assemblyNames);
            m_ActiveAssembly = assemblyNames.IndexOf(m_DefaultAssemblyName);
            m_AssemblyNames = assemblyNames.ToArray();

			m_CallHierarchyView = new CallHierarchyView(new TreeViewState());
        }

        private void OnGUI()
        {
            DrawToolbar();
            DrawFilters();
            DrawIssues(); // and right-end panels
        }

        private void OnToggleDeveloperMode()
        {
            m_DeveloperMode = !m_DeveloperMode;
        }
        
        public virtual void AddItemsToMenu(GenericMenu menu)
        {
            menu.AddItem(Styles.DeveloperMode, m_DeveloperMode, OnToggleDeveloperMode);
            menu.AddItem(Styles.UserMode, !m_DeveloperMode, OnToggleDeveloperMode);
        }

        bool IsAnalysisValid()
        {
            return m_ProjectReport != null;
        }
        
        bool ShouldDisplay(ProjectIssue issue)
        {
            if (m_ActiveAssembly != AllAssembliesIndex && !m_AssemblyNames[m_ActiveAssembly].Equals(issue.assembly))
            {
                return false;
            }
            
            if (m_ActiveArea != Area.All && !AreaEnumStrings[(int)m_ActiveArea].Equals(issue.descriptor.area))
            {
                return false;
            }

			if (!m_ProjectAuditor.config.displayMutedIssues)
            {
                var rule = m_ProjectAuditor.config.GetRule(issue.descriptor, issue.callingMethodName);
                if (rule != null && rule.action == Rule.Action.None)
                    return false;
            }
            return true;
        }

        private void Analyze()
        {
            m_ProjectReport = new ProjectReport();

            m_ProjectAuditor.Audit(m_ProjectReport);

            RefreshDisplay();
        }

        IssueTable CreateIssueTable(IssueCategory issueCategory, TreeViewState state)
        {
            var columnsList = new List<MultiColumnHeaderState.Column>();
            var numColumns = (int) IssueTable.Column.Count;
            for (int i = 0; i < numColumns; i++)
            {
                int width = 80;
                int minWidth = 80;
                switch ((IssueTable.Column) i)
                {
                    case IssueTable.Column.Description :
                        width = 300;
                        minWidth = 100;
                        break;
                    case IssueTable.Column.Area :
                        width = 50;
                        minWidth = 50;
                        break;
                    case IssueTable.Column.Filename :
                        if (issueCategory == IssueCategory.ProjectSettings)
                        {
                            width = 0;
                            minWidth = 0;
                        }
                        else
                        {
                            width = 300;
                            minWidth = 100;                            
                        }
                        break;
                    case IssueTable.Column.Assembly :
                        if (issueCategory == IssueCategory.ProjectSettings)
                        {
                            width = 0;
                            minWidth = 0;
                        }
                        else
                        {
                            width = 300;
                            minWidth = 100;                            
                        }
                        break;
                }
                                
                columnsList.Add(new MultiColumnHeaderState.Column
                {
                    headerContent = Styles.ColumnHeaders[i],
                    width = width,
                    minWidth = minWidth,
                    autoResize = true
                } );
            }

            var issues = m_ProjectReport.GetIssues(issueCategory);
            
            var filteredList = issues.Where(x => ShouldDisplay(x));
            
            return new IssueTable(state,
                new MultiColumnHeader(new MultiColumnHeaderState(columnsList.ToArray())), filteredList.ToArray(), issueCategory == IssueCategory.ApiCalls, m_ProjectAuditor);
        }

        private void RefreshDisplay()
        {
            if (!IsAnalysisValid())
                return;

            // Store the state if we're recreating pre-existing IssueTables
            // (or create new ones if this is the first time)
            TreeViewState[] treeViewStates = new TreeViewState[(int)IssueCategory.NumCategories];

            for (int i = 0; i < (int)IssueCategory.NumCategories; ++i)
            {
                if (m_IssueTables != null && m_IssueTables.Count > i)
                {
                    treeViewStates[i] = m_IssueTables[i].state;
                }
                else
                {
                    treeViewStates[i] = new TreeViewState();
                }
            }

            m_IssueTables.Clear();

            for(int i = 0; i < (int)IssueCategory.NumCategories; ++i)
            {
                IssueTable issueTable = CreateIssueTable((IssueCategory)i, treeViewStates[i]);
                m_IssueTables.Add(issueTable);
            }
        }

        private void Reload()
        {
            m_ProjectAuditor.LoadDatabase();
            m_IssueTables.Clear();
        }

        private void Export()
        {
            if (IsAnalysisValid())
                m_ProjectReport.WriteToFile();
        }

        private void DrawIssues()
        {
            if (IsAnalysisValid())
            {
                var selectedItems = m_ActiveIssueTable.GetSelectedItems();
                var selectedIssues = selectedItems.Select(i => i.m_ProjectIssue).ToArray();
                string info = selectedIssues.Length  + " / " + m_ActiveIssueTable.NumIssues(m_ActiveMode) + " issues";

                EditorGUILayout.BeginHorizontal();
                EditorGUILayout.BeginVertical();
                
                Rect r = EditorGUILayout.GetControlRect(GUILayout.ExpandHeight(true));
                m_ActiveIssueTable.OnGUI(r);

                EditorGUILayout.LabelField(info, GUILayout.ExpandWidth(true), GUILayout.Width(200));
                EditorGUILayout.EndVertical();

                EditorGUILayout.BeginVertical(GUILayout.Width(m_FoldoutWidth));

                DrawFoldouts();

                EditorGUILayout.EndVertical();
                EditorGUILayout.EndHorizontal();
            }     
        }
        
        private void DrawFoldouts()
        {
            ProblemDescriptor problemDescriptor = null;
<<<<<<< HEAD
            IssueTableItem selectedItem = null;
            if (m_ActiveIssueTable != null && m_ActiveIssueTable.HasSelection())
            {
                selectedItem = m_ActiveIssueTable.GetSelectedItem();
                if (selectedItem != null)
                    problemDescriptor = selectedItem.problemDescriptor;
=======
            var selectedItems = m_ActiveIssueTable.GetSelectedItems();
            var selectedDescriptors = selectedItems.Select(i => i.problemDescriptor);
            var selectedIssues = selectedItems.Select(i => i.m_ProjectIssue);
            // find out if all descriptors are the same
            var firstDescriptor = selectedDescriptors.FirstOrDefault();
            if (selectedDescriptors.Count() == selectedDescriptors.Where(d => d.id == firstDescriptor.id).Count())
            {
                problemDescriptor = firstDescriptor;    
>>>>>>> 627f509b
            }

            DrawDetailsFoldout(problemDescriptor);
            DrawRecommendationFoldout(problemDescriptor);
<<<<<<< HEAD
            if (m_ActiveMode == IssueCategory.ApiCalls)
                DrawCallTree(selectedItem != null ? selectedItem.m_ProjectIssue : null);             
=======
//            if (m_ActiveMode == IssueCategory.ApiCalls)
//                DrawCallTree(selectedIssue);
>>>>>>> 627f509b
        }

        private bool BoldFoldout(bool toggle, GUIContent content)
        {
            GUIStyle foldoutStyle = new GUIStyle(EditorStyles.foldout);
            foldoutStyle.fontStyle = FontStyle.Bold;
            return EditorGUILayout.Foldout(toggle, content, foldoutStyle);
        }

        private void DrawDetailsFoldout(ProblemDescriptor problemDescriptor)
        {
            EditorGUILayout.BeginVertical(GUI.skin.box, GUILayout.Width(m_FoldoutWidth));

            m_ShowDetails = BoldFoldout(m_ShowDetails, Styles.DetailsFoldout);
            if (m_ShowDetails)
            {
                if (problemDescriptor != null)
                {
                    EditorStyles.textField.wordWrap = true;
//                    var text = issue.description + " is called from " + issue.callingMethod + "\n\n" + issue.def.problem;
                    var text = problemDescriptor.problem;
					GUILayout.TextArea(text, GUILayout.MaxHeight(m_FoldoutMaxHeight));
                }
                else
                {
                    EditorGUILayout.LabelField(NoIssueSelectedText);
                }
            }
            EditorGUILayout.EndVertical();
        }

        private void DrawRecommendationFoldout(ProblemDescriptor problemDescriptor)
        {
            EditorGUILayout.BeginVertical(GUI.skin.box, GUILayout.Width(m_FoldoutWidth));

            m_ShowRecommendation = BoldFoldout(m_ShowRecommendation, Styles.RecommendationFoldout);
            if (m_ShowRecommendation)
            {
                if (problemDescriptor != null)
                {
                    EditorStyles.textField.wordWrap = true;
                    GUILayout.TextArea(problemDescriptor.solution, GUILayout.MaxHeight(m_FoldoutMaxHeight));
                }
                else
                {
                    EditorGUILayout.LabelField(NoIssueSelectedText);
                }
            }
            EditorGUILayout.EndVertical();
        }
        
        private void DrawCallTree(ProjectIssue issue)
        {
            EditorGUILayout.BeginVertical(GUI.skin.box, GUILayout.Width(m_FoldoutWidth));

            m_ShowCallTree = BoldFoldout(m_ShowCallTree, Styles.CallTreeFoldout);
            if (m_ShowCallTree)
            {
                if (issue != null)
                {
                    Rect r = EditorGUILayout.GetControlRect(GUILayout.Height(400));

                    m_CallHierarchyView.OnGUI(r);
                }
                else
                {
                    EditorGUILayout.LabelField(NoIssueSelectedText);
                }
            }
            EditorGUILayout.EndVertical();
        }

        void DrawFilters()
        {
            if (!IsAnalysisValid())
                return;
            
            EditorGUILayout.BeginVertical(GUI.skin.box, GUILayout.Width(m_ToolbarWidth));

            {
                EditorGUILayout.BeginHorizontal();
                
                var assembly = EditorGUILayout.Popup(m_ActiveAssembly, m_AssemblyNames, GUILayout.MaxWidth(150));
                var area = (Area)EditorGUILayout.Popup((int)m_ActiveArea, AreaEnumStrings, GUILayout.MaxWidth(150));
                var mode = (IssueCategory)GUILayout.Toolbar((int)m_ActiveMode, m_ProjectAuditor.auditorNames, GUILayout.MaxWidth(150), GUILayout.ExpandWidth(true));

                EditorGUILayout.EndHorizontal();

                EditorGUI.BeginChangeCheck();
                
				bool shouldRefresh = false;
                if (m_DeveloperMode)
                {
                    EditorGUILayout.BeginHorizontal();
                    EditorGUILayout.LabelField("Build :", GUILayout.ExpandWidth(true), GUILayout.Width(80));
                    m_ProjectAuditor.config.enableAnalyzeOnBuild = EditorGUILayout.ToggleLeft("Auto Analyze",
                        m_ProjectAuditor.config.enableAnalyzeOnBuild, GUILayout.Width(100));
                    m_ProjectAuditor.config.enableFailBuildOnIssues = EditorGUILayout.ToggleLeft("Fail on Issues",
                        m_ProjectAuditor.config.enableFailBuildOnIssues, GUILayout.Width(100));
                    EditorGUILayout.EndHorizontal();
                }

                EditorGUILayout.BeginHorizontal();
                EditorGUILayout.LabelField("Selected :", GUILayout.ExpandWidth(true), GUILayout.Width(80));
                m_ProjectAuditor.config.displayMutedIssues = EditorGUILayout.ToggleLeft("Show Muted Issues", m_ProjectAuditor.config.displayMutedIssues, GUILayout.Width(120));
                if (GUILayout.Button(Styles.MuteButton, GUILayout.ExpandWidth(true), GUILayout.Width(100)))
                {
                    var selectedItems = m_ActiveIssueTable.GetSelectedItems();
                    foreach (IssueTableItem item in selectedItems)
                    {
                        SetRuleForItem(item, Rule.Action.None);
                    }

                    if (!m_ProjectAuditor.config.displayMutedIssues)
                    {
                        m_ActiveIssueTable.SetSelection(new List<int>());
                    }
                }
                if (GUILayout.Button(Styles.UnmuteButton, GUILayout.ExpandWidth(true), GUILayout.Width(100)))
                {
                    var selectedItems = m_ActiveIssueTable.GetSelectedItems();
                    foreach (IssueTableItem item in selectedItems)
                    {
                        ClearRulesForItem(item);
                    }
                }
                EditorGUILayout.EndHorizontal();

	            if (EditorGUI.EndChangeCheck())
	            {
    	            shouldRefresh = true;
        	    }

                if (shouldRefresh || m_ActiveArea != area  || m_ActiveMode != mode || !assembly.Equals(m_ActiveAssembly))
                {
                    m_ActiveAssembly = assembly;
                    m_ActiveArea = area;
                    m_ActiveMode = mode;
                    RefreshDisplay();
                }
            }
            EditorGUILayout.EndVertical();            
        }
        private void SetRuleForItem(IssueTableItem item, Rule.Action ruleAction)
        {
            var descriptor = item.problemDescriptor;

            string callingMethod = "";
            Rule rule;
            if (item.hasChildren)
            {
                rule = m_ProjectAuditor.config.GetRule(descriptor);
            }
            else
            {
                callingMethod = item.m_ProjectIssue.callingMethodName;
                //rule = m_ProjectAuditor.config.GetRule(descriptor, callingMethod);
                rule = m_ProjectAuditor.config.rules.Where(r => r.id == descriptor.id && r.filter.Equals(callingMethod)).FirstOrDefault();
            }

            if (rule == null)
            {
                m_ProjectAuditor.config.AddRule(new Rule
                {
                    id = descriptor.id,
                    filter = callingMethod,
                    action = ruleAction
                });                                           
            }
            else
            {
                rule.action = ruleAction;
            }
        }

        private void ClearRulesForItem(IssueTableItem item)
        {
            var descriptor = item.problemDescriptor;

            string callingMethod = "";
            Rule[] rules;
            if (item.hasChildren)
            {
                rules = m_ProjectAuditor.config.rules.Where(r => r.id == descriptor.id).ToArray();
            }
            else
            {
                callingMethod = item.m_ProjectIssue.callingMethodName;
                rules = m_ProjectAuditor.config.rules.Where(r => r.id == descriptor.id && r.filter.Equals(callingMethod)).ToArray();
            }

            foreach (var rule in rules)
            {
                m_ProjectAuditor.config.rules.Remove(rule);
            }
        }
        
        private void DrawToolbar()
        {
            EditorGUILayout.BeginHorizontal(Styles.Toolbar);

            if (GUILayout.Button(Styles.AnalyzeButton, GUILayout.ExpandWidth(true), GUILayout.Width(80)))
                Analyze();
            
            if (m_DeveloperMode)
                if (GUILayout.Button(Styles.ReloadButton, GUILayout.ExpandWidth(true), GUILayout.Width(80)))
                    Reload();

            if (!IsAnalysisValid())
            {
                EditorGUILayout.EndHorizontal();

                EditorGUILayout.BeginVertical(GUI.skin.box);
         
                GUIStyle helpStyle = new GUIStyle(EditorStyles.textField);
                helpStyle.wordWrap = true;

                EditorGUILayout.LabelField(Styles.HelpText, helpStyle);
                EditorGUILayout.EndHorizontal();                
            }
            else
            {
                // Export button needs to be properly tested before exposing it
                if (m_DeveloperMode)
                    if (GUILayout.Button(Styles.ExportButton, GUILayout.ExpandWidth(true), GUILayout.Width(80)))
                        Export();

                EditorGUILayout.EndHorizontal();
            }
        }
        
#if UNITY_2018_1_OR_NEWER
        [MenuItem("Window/Analysis/Project Auditor")]
#else
        [MenuItem("Window/Project Auditor")]
#endif
        public static ProjectAuditorWindow ShowWindow()
        {
            var wnd = GetWindow(typeof(ProjectAuditorWindow)) as ProjectAuditorWindow;
            if (wnd != null)
            {
                wnd.titleContent = Styles.WindowTitle;
            }
            return wnd;
        }
    }
}<|MERGE_RESOLUTION|>--- conflicted
+++ resolved
@@ -288,14 +288,6 @@
         private void DrawFoldouts()
         {
             ProblemDescriptor problemDescriptor = null;
-<<<<<<< HEAD
-            IssueTableItem selectedItem = null;
-            if (m_ActiveIssueTable != null && m_ActiveIssueTable.HasSelection())
-            {
-                selectedItem = m_ActiveIssueTable.GetSelectedItem();
-                if (selectedItem != null)
-                    problemDescriptor = selectedItem.problemDescriptor;
-=======
             var selectedItems = m_ActiveIssueTable.GetSelectedItems();
             var selectedDescriptors = selectedItems.Select(i => i.problemDescriptor);
             var selectedIssues = selectedItems.Select(i => i.m_ProjectIssue);
@@ -304,18 +296,12 @@
             if (selectedDescriptors.Count() == selectedDescriptors.Where(d => d.id == firstDescriptor.id).Count())
             {
                 problemDescriptor = firstDescriptor;    
->>>>>>> 627f509b
             }
 
             DrawDetailsFoldout(problemDescriptor);
             DrawRecommendationFoldout(problemDescriptor);
-<<<<<<< HEAD
             if (m_ActiveMode == IssueCategory.ApiCalls)
                 DrawCallTree(selectedItem != null ? selectedItem.m_ProjectIssue : null);             
-=======
-//            if (m_ActiveMode == IssueCategory.ApiCalls)
-//                DrawCallTree(selectedIssue);
->>>>>>> 627f509b
         }
 
         private bool BoldFoldout(bool toggle, GUIContent content)
