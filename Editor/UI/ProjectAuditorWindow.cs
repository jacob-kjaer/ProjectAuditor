--- conflicted
+++ resolved
@@ -20,9 +20,6 @@
             get { return m_IssueTables[(int) m_ActiveMode]; }
         }
         
-<<<<<<< HEAD
-        private List<bool> m_EnableAreas = new List<bool>();
-=======
         private string[] m_AssemblyNames;
         private const int AllAssembliesIndex = 0;
         private const string m_DefaultAssemblyName = "Assembly-CSharp";
@@ -31,7 +28,6 @@
         private Area m_ActiveArea = Area.All;
 
         private IssueCategory m_ActiveMode = IssueCategory.ApiCalls;
->>>>>>> d78d3d8f
 
         private bool m_ShowDetails = true;
         private bool m_ShowRecommendation = true;
@@ -68,12 +64,8 @@
             public static readonly GUIContent[] ColumnHeaders = {
                 new GUIContent("Issue", "Issue description"),
                 new GUIContent("Area", "The area the issue might have an impact on"),
-<<<<<<< HEAD
-                new GUIContent("Filename", "Path to the script file"),
-=======
                 new GUIContent("Filename", "Filename and line number"),
                 new GUIContent("Assembly", "Managed Assembly name")
->>>>>>> d78d3d8f
             };
 
             public static readonly GUIContent DetailsFoldout = new GUIContent("Details", "Issue Details");
@@ -133,33 +125,22 @@
         
         bool ShouldDisplay(ProjectIssue issue)
         {
-<<<<<<< HEAD
-            string url = issue.url;
-            if (!m_ProjectAuditor.config.enablePackages && issue.category == IssueCategory.ApiCalls &&
-                (url.Contains("Library/PackageCache/") || url.Contains("Resources/PackageManager/BuiltInPackages/")))
+            if (m_ActiveAssembly != AllAssembliesIndex && !m_AssemblyNames[m_ActiveAssembly].Equals(issue.assembly))
+            {
                 return false;
-
-            if (!m_ProjectAuditor.config.displayReadIssues)
+            }
+            
+            if (m_ActiveArea != Area.All && !AreaEnumStrings[(int)m_ActiveArea].Equals(issue.descriptor.area))
+            {
+                return false;
+            }
+
+			if (!m_ProjectAuditor.config.displayReadIssues)
             {
                 var rule = m_ProjectAuditor.config.GetRule(issue.descriptor, issue.callingMethodName);
                 if (rule != null && rule.action == Rule.Action.None)
                     return false;
             }
-
-            string area = issue.descriptor.area;
-            for (int index=0;index < Enum.GetValues(typeof(Area)).Length; index++)
-=======
-            if (m_ActiveAssembly != AllAssembliesIndex && !m_AssemblyNames[m_ActiveAssembly].Equals(issue.assembly))
-            {
-                return false;
-            }
-            
-            if (m_ActiveArea != Area.All && !AreaEnumStrings[(int)m_ActiveArea].Equals(issue.descriptor.area))
->>>>>>> d78d3d8f
-            {
-                return false;
-            }
-
             return true;
         }
 
@@ -198,9 +179,6 @@
                         }
                         else
                         {
-<<<<<<< HEAD
-                            width = 100;
-=======
                             width = 300;
                             minWidth = 100;                            
                         }
@@ -214,7 +192,6 @@
                         else
                         {
                             width = 300;
->>>>>>> d78d3d8f
                             minWidth = 100;                            
                         }
                         break;
@@ -283,17 +260,10 @@
         {
             if (IsAnalysisValid())
             {
-<<<<<<< HEAD
                 var selectedItems = m_ActiveIssueTable.GetSelectedItems();
                 var selectedIssues = selectedItems.Select(i => i.m_ProjectIssue).ToArray();
                 string info = selectedIssues.Length  + " / " + m_ActiveIssueTable.NumIssues(m_ActiveMode) + " issues";
 
-                m_ActiveMode = (IssueCategory)GUILayout.Toolbar((int)m_ActiveMode, m_ProjectAuditor.auditorNames);
-
-=======
-                EditorGUILayout.LabelField("Issues : " + m_ActiveIssueTable.NumIssues(), GUILayout.ExpandWidth(true), GUILayout.Width(80));
-                
->>>>>>> d78d3d8f
                 EditorGUILayout.BeginHorizontal();
                 EditorGUILayout.BeginVertical();
                 
@@ -416,15 +386,9 @@
 
                 EditorGUILayout.EndHorizontal();
 
-<<<<<<< HEAD
+				bool shouldRefresh = false;
                 if (m_DeveloperMode)
                 {
-#if UNITY_2018_1_OR_NEWER
-                    EditorGUILayout.BeginHorizontal();
-                    EditorGUILayout.LabelField("Include :", GUILayout.ExpandWidth(true), GUILayout.Width(80));
-                    m_ProjectAuditor.config.enablePackages = EditorGUILayout.ToggleLeft("Packages", m_ProjectAuditor.config.enablePackages, GUILayout.Width(100));
-                    EditorGUILayout.EndHorizontal();
-#endif
                     EditorGUILayout.BeginHorizontal();
                     EditorGUILayout.LabelField("Build :", GUILayout.ExpandWidth(true), GUILayout.Width(80));
                     m_ProjectAuditor.config.enableAnalyzeOnBuild = EditorGUILayout.ToggleLeft("Auto Analyze", m_ProjectAuditor.config.enableAnalyzeOnBuild, GUILayout.Width(100));
@@ -456,12 +420,14 @@
                         }
                     }
                     EditorGUILayout.EndHorizontal();
-                }
-
-                if (EditorGUI.EndChangeCheck())
-=======
-                if (m_ActiveArea != area  || m_ActiveMode != mode || !assembly.Equals(m_ActiveAssembly))
->>>>>>> d78d3d8f
+
+	                if (EditorGUI.EndChangeCheck())
+	                {
+    	                shouldRefresh = true;
+        	        }
+                }
+
+                if (shouldRefresh || m_ActiveArea != area  || m_ActiveMode != mode || !assembly.Equals(m_ActiveAssembly))
                 {
                     m_ActiveAssembly = assembly;
                     m_ActiveArea = area;
