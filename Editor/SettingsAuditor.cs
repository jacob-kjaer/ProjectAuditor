using System;
using System.Collections.Generic;
using System.Reflection;
using UnityEditor.Macros;

namespace Unity.ProjectAuditor.Editor
{
    public class SettingsAuditor : IAuditor
    {
        private System.Reflection.Assembly[] m_Assemblies;
        private List<ProblemDescriptor> m_ProblemDescriptors;
        private AnalyzerHelpers m_Helpers;

        public SettingsAuditor()
        {
            m_Assemblies = AppDomain.CurrentDomain.GetAssemblies();
            m_Helpers = new AnalyzerHelpers();
        }

        public string GetUIName()
        {
            return "Settings";
        }

        public IEnumerable<ProblemDescriptor> GetDescriptors()
        {
            return m_ProblemDescriptors;
        }
        
        public void LoadDatabase(string path)
        {
             m_ProblemDescriptors = ProblemDescriptorHelper.LoadProblemDescriptors( path, "ProjectSettings");
        }

<<<<<<< HEAD
        public void RegisterDescriptor(ProblemDescriptor descriptor)
        {
            m_ProblemDescriptors.Add(descriptor);
        }

        public void Audit(ProjectReport projectReport)
=======
        public void Audit(ProjectReport projectReport, IProgressBar progressBar = null)
>>>>>>> a7dca5a2
        {
            if (progressBar != null)
                progressBar.Initialize("Analyzing Settings", "Analyzing project settings", m_ProblemDescriptors.Count);

            foreach (var descriptor in m_ProblemDescriptors)
            {
                if (progressBar != null)
                    progressBar.AdvanceProgressBar();

                SearchAndEval(descriptor, projectReport);
            }
            if (progressBar != null)
                progressBar.ClearProgressBar();
        }

        private void AddIssue(ProblemDescriptor descriptor, ProjectReport projectReport)
        {
            projectReport.AddIssue(new ProjectIssue
            {
                category = IssueCategory.ProjectSettings,
                descriptor = descriptor
            });
        }
        
        private void SearchAndEval(ProblemDescriptor descriptor, ProjectReport projectReport)
        {
            if (string.IsNullOrEmpty(descriptor.customevaluator))
            {
                // do we actually need to look in all assemblies? Maybe we can find a way to only evaluate on the right assembly
                foreach (var assembly in m_Assemblies)
                {
                    try
                    {
                        var value = MethodEvaluator.Eval(assembly.Location,
                            descriptor.type, "get_" + descriptor.method, new System.Type[0]{}, new object[0]{});

                        if (value.ToString() == descriptor.value)
                        {
                            AddIssue(descriptor, projectReport);
                        
                            // stop iterating assemblies
                            break;
                        }
                    }
                    catch (Exception)
                    {
                        // this is safe to ignore
                    }
                }
            }
            else
            {
                Type helperType = m_Helpers.GetType();
                MethodInfo theMethod = helperType.GetMethod(descriptor.customevaluator);
                bool isIssue = (bool)theMethod.Invoke(m_Helpers, null);

                if (isIssue)
                {
                    AddIssue(descriptor, projectReport);
                }
            }
        }
    }
}<|MERGE_RESOLUTION|>--- conflicted
+++ resolved
@@ -32,16 +32,12 @@
              m_ProblemDescriptors = ProblemDescriptorHelper.LoadProblemDescriptors( path, "ProjectSettings");
         }
 
-<<<<<<< HEAD
         public void RegisterDescriptor(ProblemDescriptor descriptor)
         {
             m_ProblemDescriptors.Add(descriptor);
         }
 
-        public void Audit(ProjectReport projectReport)
-=======
         public void Audit(ProjectReport projectReport, IProgressBar progressBar = null)
->>>>>>> a7dca5a2
         {
             if (progressBar != null)
                 progressBar.Initialize("Analyzing Settings", "Analyzing project settings", m_ProblemDescriptors.Count);
