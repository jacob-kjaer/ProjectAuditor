using System;
using System.Collections.Generic;
using System.IO;
using System.Linq;
using System.Reflection;
using Mono.Cecil;
using Mono.Cecil.Cil;
using Unity.ProjectAuditor.Editor.CodeAnalysis;
using Unity.ProjectAuditor.Editor.InstructionAnalyzers;
using Unity.ProjectAuditor.Editor.Utils;
using UnityEngine;
using Attribute = Unity.ProjectAuditor.Editor.InstructionAnalyzers.Attribute;
#if UNITY_2018_1_OR_NEWER

#endif

namespace Unity.ProjectAuditor.Editor.Auditors
{
    public class ScriptAuditor : IAuditor
    {
        private readonly List<IInstructionAnalyzer> m_InstructionAnalyzers = new List<IInstructionAnalyzer>();
        private readonly List<OpCode> m_OpCodes = new List<OpCode>();
        private string[] m_AssemblyNames;
        private List<ProblemDescriptor> m_ProblemDescriptors;

        internal ScriptAuditor(ProjectAuditorConfig config)
        {
        }

        public IEnumerable<ProblemDescriptor> GetDescriptors()
        {
            return m_ProblemDescriptors;
        }

        public void Audit(ProjectReport projectReport, IProgressBar progressBar = null)
        {
            var callCrawler = new CallCrawler();

            using (var compilationHelper = new AssemblyCompilationHelper())
            using (var assemblyResolver = new DefaultAssemblyResolver())
            {
                var compiledAssemblyPaths = compilationHelper.Compile();

                foreach (var dir in AssemblyHelper.GetPrecompiledAssemblyDirectories())
                    assemblyResolver.AddSearchDirectory(dir);

                foreach (var dir in AssemblyHelper.GetPrecompiledEngineAssemblyDirectories())
                    assemblyResolver.AddSearchDirectory(dir);

                foreach (var dir in compilationHelper.GetCompiledAssemblyDirectories())
                    assemblyResolver.AddSearchDirectory(dir);

                if (progressBar != null)
                    progressBar.Initialize("Analyzing Scripts", "Analyzing project scripts",
                        compiledAssemblyPaths.Count());

                // Analyse all Player assemblies
                foreach (var assemblyPath in compiledAssemblyPaths)
                {
                    if (progressBar != null)
                        progressBar.AdvanceProgressBar(string.Format("Analyzing {0} scripts",
                            Path.GetFileName(assemblyPath)));

                    if (!File.Exists(assemblyPath))
                    {
                        Debug.LogError(assemblyPath + " not found.");
                        continue;
                    }

                    AnalyzeAssembly(assemblyPath, assemblyResolver, projectReport, callCrawler);
                }
            }

            if (progressBar != null)
                progressBar.ClearProgressBar();

            callCrawler.BuildCallHierarchies(projectReport, progressBar);
        }

        public void LoadDatabase(string path)
        {
            m_ProblemDescriptors = ProblemDescriptorHelper.LoadProblemDescriptors(path, "ApiDatabase");

            foreach (var assembly in AppDomain.CurrentDomain.GetAssemblies())
            foreach (var type in GetAnalyzerTypes(assembly))
                AddAnalyzer(Activator.CreateInstance(type, this) as IInstructionAnalyzer);
        }

        public IEnumerable<Type> GetAnalyzerTypes(Assembly assembly)
        {
            foreach (var type in assembly.GetTypes())
                if (type.GetCustomAttributes(typeof(Attribute), true).Length > 0)
                    yield return type;
        }

        public void RegisterDescriptor(ProblemDescriptor descriptor)
        {
            // TODO: check for id conflict
            m_ProblemDescriptors.Add(descriptor);
        }

        private void AnalyzeAssembly(string assemblyPath, IAssemblyResolver assemblyResolver,
            ProjectReport projectReport, CallCrawler callCrawler)
        {
            using (var a = AssemblyDefinition.ReadAssembly(assemblyPath,
                new ReaderParameters {ReadSymbols = true, AssemblyResolver = assemblyResolver}))
            {
                foreach (var methodDefinition in MonoCecilHelper.AggregateAllTypeDefinitions(a.MainModule.Types)
                    .SelectMany(t => t.Methods))
                {
                    if (!methodDefinition.HasBody)
                        continue;

                    AnalyzeMethodBody(projectReport, a, methodDefinition, callCrawler);
                }
            }
        }

        private void AnalyzeMethodBody(ProjectReport projectReport, AssemblyDefinition a, MethodDefinition caller,
            CallCrawler callCrawler)
        {
            if (!caller.DebugInformation.HasSequencePoints)
                return;

            var callerNode = new CallTreeNode(caller);
            var perfCriticalContext = IsPerformanceCriticalContext(caller);

            foreach (var inst in caller.Body.Instructions.Where(i => m_OpCodes.Contains(i.OpCode)))
            {
                SequencePoint s = null;
                for (var i = inst; i != null; i = i.Previous)
                {
                    s = caller.DebugInformation.GetSequencePoint(i);
                    if (s != null)
<<<<<<< HEAD
                        // msg = i == inst ? " exactly" : "nearby";
=======
                    {
>>>>>>> 5b3728c5
                        break;
                }

<<<<<<< HEAD
                var location = callerNode.location = new Location
                    {path = s.Document.Url.Replace("\\", "/"), line = s.StartLine};
=======
                Location location = null;
                if (s != null)
                {
                    location = new Location
                        {path = s.Document.Url.Replace("\\", "/"), line = s.StartLine};
                    callerNode.location = location;
                }
                else
                {
                    // sequence point not found. Assuming caller.IsHideBySig == true
                }
>>>>>>> 5b3728c5

                if (inst.OpCode == OpCodes.Call || inst.OpCode == OpCodes.Callvirt)
                    callCrawler.Add(caller, (MethodReference) inst.Operand, location, perfCriticalContext);

                foreach (var analyzer in m_InstructionAnalyzers)
                    if (analyzer.GetOpCodes().Contains(inst.OpCode))
                    {
                        var projectIssue = analyzer.Analyze(caller, inst);
                        if (projectIssue != null)
                        {
                            projectIssue.callTree.perfCriticalContext = perfCriticalContext;
                            projectIssue.callTree.AddChild(callerNode);
                            projectIssue.location = location;
                            projectIssue.assembly = a.Name.Name;

                            projectReport.AddIssue(projectIssue);
                        }
                    }
            }
        }

        private void AddAnalyzer(IInstructionAnalyzer analyzer)
        {
            m_InstructionAnalyzers.Add(analyzer);
            m_OpCodes.AddRange(analyzer.GetOpCodes());
        }

        public static IEnumerable<ProjectIssue> FindScriptIssues(ProjectReport projectReport, string relativePath)
        {
            return projectReport.GetIssues(IssueCategory.ApiCalls).Where(i => i.relativePath.Equals(relativePath));
        }

        private static bool IsPerformanceCriticalContext(MethodDefinition methodDefinition)
        {
            return MonoBehaviourAnalysis.IsMonoBehaviour(methodDefinition.DeclaringType) &&
                   MonoBehaviourAnalysis.IsMonoBehaviourUpdateMethod(methodDefinition);
        }
    }
}<|MERGE_RESOLUTION|>--- conflicted
+++ resolved
@@ -132,18 +132,9 @@
                 {
                     s = caller.DebugInformation.GetSequencePoint(i);
                     if (s != null)
-<<<<<<< HEAD
-                        // msg = i == inst ? " exactly" : "nearby";
-=======
-                    {
->>>>>>> 5b3728c5
                         break;
                 }
 
-<<<<<<< HEAD
-                var location = callerNode.location = new Location
-                    {path = s.Document.Url.Replace("\\", "/"), line = s.StartLine};
-=======
                 Location location = null;
                 if (s != null)
                 {
@@ -155,7 +146,6 @@
                 {
                     // sequence point not found. Assuming caller.IsHideBySig == true
                 }
->>>>>>> 5b3728c5
 
                 if (inst.OpCode == OpCodes.Call || inst.OpCode == OpCodes.Callvirt)
                     callCrawler.Add(caller, (MethodReference) inst.Operand, location, perfCriticalContext);
