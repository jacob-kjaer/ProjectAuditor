using System;
using System.Collections.Generic;
using System.Linq;
using Unity.ProjectAuditor.Editor.Utils;
using UnityEditor;
using UnityEngine;
using UnityEngine.Profiling;

namespace Unity.ProjectAuditor.Editor.UI
{
    class ProjectAuditorWindow : EditorWindow, IHasCustomMenu, IProjectIssueFilter
    {
        enum AnalysisState
        {
            NotStarted,
            InProgress,
            Completed,
            Valid
        }

        enum ExportMode
        {
            All = 0,
            Filtered = 1,
            Selected
        }

        public enum CustomProperty
        {
            Assembly = 0
        }

        static readonly string[] AreaNames = Enum.GetNames(typeof(Area));

        readonly AnalysisViewDescriptor[] m_AnalysisViewDescriptors =
        {
            new AnalysisViewDescriptor
            {
                category = IssueCategory.Assets,
                name = "Assets",
                groupByDescription = true,
                descriptionWithIcon = true,
                showAssemblySelection = false,
                showCritical = false,
                showDependencyView = true,
                showRightPanels = true,
                dependencyViewGuiContent = new GUIContent("Asset Dependencies", "Asset Dependencies"),
                columnDescriptors = new[]
                {
                    IssueTable.Column.Description,
                    IssueTable.Column.FileType,
                    IssueTable.Column.Path
                },
<<<<<<< HEAD
                customColumnStyles = new[]
                {
                    new ColumnStyle
                    {
                        Content = new GUIContent("Assembly", "Managed Assembly name"),
                        Width = 300,
                        MinWidth = 100,
                        Format = PropertyFormat.String
                    }
                },
=======
>>>>>>> bd973726
                onDoubleClick = FocusOnAssetInProjectWindow,
                analyticsEvent = ProjectAuditorAnalytics.UIButton.Assets
            },
            new AnalysisViewDescriptor
            {
                category = IssueCategory.Shaders,
                name = "Shaders",
                groupByDescription = true,
                descriptionWithIcon = true,
                showAssemblySelection = false,
                showCritical = false,
                showDependencyView = false,
                showRightPanels = false,
                columnDescriptors = new[]
                {
                    IssueTable.Column.Description,
                    IssueTable.Column.Custom,
                    IssueTable.Column.Custom + 1,
                },
                customColumnStyles = new[]
                {
                    new ColumnStyle
                    {
                        Content = new GUIContent("Platform", "Shader Compiler Platform"),
                        Width = 80,
                        MinWidth = 80,
                        Format = PropertyFormat.String
                    },
                    new ColumnStyle
                    {
                        Content = new GUIContent("Keywords", "Compiled Variants Keywords"),
                        Width = 80,
                        MinWidth = 80,
                        Format = PropertyFormat.String
                    },
                },
                onDoubleClick = FocusOnAssetInProjectWindow,
                analyticsEvent = ProjectAuditorAnalytics.UIButton.Shaders
            },
            new AnalysisViewDescriptor
            {
                category = IssueCategory.Code,
                name = "Code",
                groupByDescription = true,
                descriptionWithIcon = false,
                showAssemblySelection = true,
                showCritical = true,
                showDependencyView = true,
                showRightPanels = true,
                dependencyViewGuiContent = new GUIContent("Inverted Call Hierarchy", "Inverted Call Hierarchy"),
                columnDescriptors = new[]
                {
                    IssueTable.Column.Description,
                    IssueTable.Column.Priority,
                    IssueTable.Column.Area,
                    IssueTable.Column.Filename,
                    IssueTable.Column.Custom
                },
                customColumnStyles = new[]
                {
                    new ColumnStyle
                    {
                        Content = new GUIContent("Assembly", "Managed Assembly name"),
                        Width = 300,
                        MinWidth = 100,
                        Format = PropertyFormat.String
                    }
                },
                onDoubleClick = OpenTextFile,
                onOpenDescriptor = OpenDescriptor,
                analyticsEvent = ProjectAuditorAnalytics.UIButton.ApiCalls
            },
            new AnalysisViewDescriptor
            {
                category = IssueCategory.ProjectSettings,
                name = "Project Settings",
                groupByDescription = false,
                descriptionWithIcon = false,
                showAssemblySelection = false,
                showCritical = false,
                showDependencyView = false,
                showRightPanels = true,
                columnDescriptors = new[]
                {
                    IssueTable.Column.Description,
                    IssueTable.Column.Area
                },
                onDoubleClick = OpenProjectSettings,
                analyticsEvent = ProjectAuditorAnalytics.UIButton.ProjectSettings
            }
        };

        string[] m_ModeNames;
        ProjectAuditor m_ProjectAuditor;
        bool m_ShouldRefresh;
        ProjectAuditorAnalytics.Analytic m_AnalyzeButtonAnalytic;

        // UI
        readonly List<AnalysisView> m_AnalysisViews = new List<AnalysisView>();
        TreeViewSelection m_AreaSelection;
        TreeViewSelection m_AssemblySelection;

        // Serialized fields
        [SerializeField] int m_ActiveModeIndex;
        [SerializeField] string m_AreaSelectionSummary;
        [SerializeField] string[] m_AssemblyNames;
        [SerializeField] string m_AssemblySelectionSummary;
        [SerializeField] bool m_DeveloperMode;
        [SerializeField] ProjectReport m_ProjectReport;
        [SerializeField] TextFilter m_TextFilter;
        [SerializeField] AnalysisState m_AnalysisState = AnalysisState.NotStarted;
        [SerializeField] Preferences m_Preferences = new Preferences();

        AnalysisView activeAnalysisView
        {
            get { return m_AnalysisViews[m_ActiveModeIndex]; }
        }

        public void AddItemsToMenu(GenericMenu menu)
        {
            menu.AddItem(Styles.DeveloperMode, m_DeveloperMode, OnToggleDeveloperMode);
            menu.AddItem(Styles.UserMode, !m_DeveloperMode, OnToggleDeveloperMode);
        }

        public bool Match(ProjectIssue issue)
        {
            // return false if the issue does not match one of these criteria:
            // - assembly name, if applicable
            // - area
            // - is not muted, if enabled
            // - critical context, if enabled/applicable

            Profiler.BeginSample("MatchAssembly");
            var matchAssembly = !activeAnalysisView.desc.showAssemblySelection ||
                m_AssemblySelection != null &&
                (m_AssemblySelection.Contains(issue.GetCustomProperty((int)CustomProperty.Assembly)) ||
                    m_AssemblySelection.ContainsGroup("All"));
            Profiler.EndSample();
            if (!matchAssembly)
                return false;

            Profiler.BeginSample("MatchArea");
            var matchArea = m_AreaSelection.Contains(issue.descriptor.area) ||
                m_AreaSelection.ContainsGroup("All");
            Profiler.EndSample();
            if (!matchArea)
                return false;

            if (!m_Preferences.mutedIssues)
            {
                Profiler.BeginSample("IsMuted");
                var muted = m_ProjectAuditor.config.GetAction(issue.descriptor, issue.callingMethod) ==
                    Rule.Action.None;
                Profiler.EndSample();
                if (muted)
                    return false;
            }

            if (activeAnalysisView.desc.showCritical &&
                m_Preferences.onlyCriticalIssues &&
                !issue.isPerfCriticalContext)
                return false;

            return m_TextFilter.Match(issue);
        }

        void OnEnable()
        {
            ProjectAuditorAnalytics.EnableAnalytics();

            m_ProjectAuditor = new ProjectAuditor();

            UpdateAssemblySelection();

            if (m_AreaSelection == null)
            {
                m_AreaSelection = new TreeViewSelection();
                if (!string.IsNullOrEmpty(m_AreaSelectionSummary))
                {
                    if (m_AreaSelectionSummary == "All")
                    {
                        m_AreaSelection.SetAll(AreaNames);
                    }
                    else if (m_AreaSelectionSummary != "None")
                    {
                        var areas = m_AreaSelectionSummary.Split(new[] {", "}, StringSplitOptions.None);
                        foreach (var area in areas) m_AreaSelection.selection.Add(area);
                    }
                }
                else
                {
                    m_AreaSelection.SetAll(AreaNames);
                }
            }

            m_ModeNames = m_AnalysisViewDescriptors.Select(m => m.name).ToArray();

            if (m_TextFilter == null)
                m_TextFilter = new TextFilter();

            m_AnalysisViews.Clear();
            foreach (var desc in m_AnalysisViewDescriptors)
            {
                var view = new AnalysisView(desc, m_ProjectAuditor.config, m_Preferences, this);
                view.CreateTable(m_Preferences);

                if (m_AnalysisState == AnalysisState.Valid)
                    view.AddIssues(m_ProjectReport.GetIssues(view.desc.category));

                m_AnalysisViews.Add(view);
            }

            RefreshDisplay();
        }

        void OnGUI()
        {
            DrawSettings();
            DrawToolbar();
            if (IsAnalysisValid())
            {
                DrawMode();
                DrawFilters();
                DrawActions();

                if (m_ShouldRefresh || m_AnalysisState == AnalysisState.Completed)
                {
                    RefreshDisplay();
                    m_ShouldRefresh = false;
                }

                DrawAnalysis();
            }
            else
            {
                DrawHelpbox();
            }
        }

        void OnToggleDeveloperMode()
        {
            m_DeveloperMode = !m_DeveloperMode;
        }

        bool IsAnalysisValid()
        {
            return m_AnalysisState != AnalysisState.NotStarted;
        }

        void Analyze()
        {
            m_AnalyzeButtonAnalytic = ProjectAuditorAnalytics.BeginAnalytic();

            m_ShouldRefresh = true;
            m_AnalysisState = AnalysisState.InProgress;
            m_ProjectReport = new ProjectReport();
            foreach (var view in m_AnalysisViews)
            {
                view.table.Reset();
            }

            var newIssues = new List<ProjectIssue>();

            try
            {
                m_ProjectAuditor.Audit(projectIssue =>
                {
                    newIssues.Add(projectIssue);
                    m_ProjectReport.AddIssue(projectIssue);
                },
                    completed =>
                    {
                        // add batch of issues
                        foreach (var view in m_AnalysisViews)
                        {
                            view.AddIssues(newIssues);
                        }

                        newIssues.Clear();

                        if (completed)
                        {
                            m_AnalysisState = AnalysisState.Completed;
                        }

                        m_ShouldRefresh = true;
                    },
                    new ProgressBarDisplay());
            }
            catch (AssemblyCompilationException e)
            {
                m_AnalysisState = AnalysisState.NotStarted;
                Debug.LogError(e);
            }
        }

        void RefreshDisplay()
        {
            if (!IsAnalysisValid())
                return;

            if (m_AnalysisState == AnalysisState.Completed)
            {
                // update list of assembly names
                var scriptIssues = m_ProjectReport.GetIssues(IssueCategory.Code);
                m_AssemblyNames = scriptIssues.Select(i => i.GetCustomProperty((int)CustomProperty.Assembly)).Distinct().OrderBy(str => str).ToArray();
                UpdateAssemblySelection();

                m_AnalysisState = AnalysisState.Valid;

                ProjectAuditorAnalytics.SendUIButtonEventWithAnalyzeSummary(ProjectAuditorAnalytics.UIButton.Analyze,
                    m_AnalyzeButtonAnalytic, m_ProjectReport);
            }

            activeAnalysisView.Refresh();
        }

        void Reload()
        {
            OnEnable();
        }

        static bool ButtonWithDropdownList(GUIContent content, string[] buttonNames, GenericMenu.MenuFunction2 callback, params GUILayoutOption[] options)
        {
            var style = GUI.skin.FindStyle("DropDownButton");
            var rect = GUILayoutUtility.GetRect(content, style, options);

            var dropDownRect = rect;
            const float kDropDownButtonWidth = 20f;
            dropDownRect.xMin = dropDownRect.xMax - kDropDownButtonWidth;

            if (Event.current.type == EventType.MouseDown && dropDownRect.Contains(Event.current.mousePosition))
            {
                var menu = new GenericMenu();
                for (int i = 0; i != buttonNames.Length; i++)
                    menu.AddItem(new GUIContent(buttonNames[i]), false, callback, i);

                menu.DropDown(rect);
                Event.current.Use();

                return false;
            }

            return GUI.Button(rect, content, style);
        }

        void ExportDropDownCallback(object data)
        {
            var mode = (ExportMode)data;
            switch (mode)
            {
                case ExportMode.All:
                    Export();
                    return;
                case ExportMode.Filtered:
                    Export(issue => { return Match(issue); });
                    return;
                case ExportMode.Selected:
                    var selectedItems = activeAnalysisView.table.GetSelectedItems();
                    Export(issue =>
                    {
                        return selectedItems.Any(item => item.Find(issue));
                    });
                    return;
            }
        }

        void Export(Func<ProjectIssue, bool> match = null)
        {
            var analytic = ProjectAuditorAnalytics.BeginAnalytic();
            if (IsAnalysisValid())
            {
                var path = EditorUtility.SaveFilePanel("Save analysis CSV data", "", "project-auditor-report.csv",
                    "csv");
                if (path.Length != 0)
                {
                    m_ProjectReport.ExportToCSV(path, issue => m_ProjectAuditor.config.GetAction(issue.descriptor, issue.callingMethod) !=
                        Rule.Action.None && (match == null || match(issue)));
                }
            }
            ProjectAuditorAnalytics.SendUIButtonEvent(ProjectAuditorAnalytics.UIButton.Export, analytic);
        }

        void DrawAnalysis()
        {
            activeAnalysisView.OnGUI();
        }

        bool BoldFoldout(bool toggle, GUIContent content)
        {
            var foldoutStyle = new GUIStyle(EditorStyles.foldout);
            foldoutStyle.fontStyle = FontStyle.Bold;
            return EditorGUILayout.Foldout(toggle, content, foldoutStyle);
        }

        string GetSelectedAssembliesSummary()
        {
            if (m_AssemblyNames != null && m_AssemblyNames.Length > 0)
                return GetSelectedSummary(m_AssemblySelection, m_AssemblyNames);
            return string.Empty;
        }

        internal string GetSelectedAreasSummary()
        {
            return GetSelectedSummary(m_AreaSelection, AreaNames);
        }

        string GetSelectedSummary(TreeViewSelection selection, string[] names)
        {
            string[] selectedStrings = selection.GetSelectedStrings(names, true);
            int numStrings = selectedStrings.Length;

            if (numStrings == 0)
                return "None";

            if (numStrings == 1)
                return selectedStrings[0];

            return string.Join(", ", selectedStrings);
        }

        void DrawSelectedText(string text)
        {
#if UNITY_2019_1_OR_NEWER
            GUIStyle treeViewSelectionStyle = "TV Selection";
            GUIStyle backgroundStyle = new GUIStyle(treeViewSelectionStyle);

            GUIStyle treeViewLineStyle = "TV Line";
            GUIStyle textStyle = new GUIStyle(treeViewLineStyle);
#else
            var textStyle = GUI.skin.label;
#endif

            var content = new GUIContent(text, text);
            var size = textStyle.CalcSize(content);
            var rect = EditorGUILayout.GetControlRect(GUILayout.MaxWidth(size.x), GUILayout.Height(size.y));
            if (Event.current.type == EventType.Repaint)
            {
#if UNITY_2019_1_OR_NEWER
                backgroundStyle.Draw(rect, false, false, true, true);
#endif
                GUI.Label(rect, content, textStyle);
            }
        }

        void DrawAssemblyFilter()
        {
            EditorGUILayout.BeginHorizontal();
            EditorGUILayout.LabelField(Styles.AssemblyFilter, GUILayout.Width(LayoutSize.FilterOptionsLeftLabelWidth));

            var lastEnabled = GUI.enabled;

            GUI.enabled = m_AnalysisState == AnalysisState.Valid && !AssemblySelectionWindow.IsOpen() &&
                activeAnalysisView.desc.showAssemblySelection;
            if (GUILayout.Button(Styles.AssemblyFilterSelect, EditorStyles.miniButton,
                GUILayout.Width(LayoutSize.FilterOptionsEnumWidth)))
            {
                if (m_AssemblyNames != null && m_AssemblyNames.Length > 0)
                {
                    var analytic = ProjectAuditorAnalytics.BeginAnalytic();

                    // Note: Window auto closes as it loses focus so this isn't strictly required
                    if (AssemblySelectionWindow.IsOpen())
                    {
                        AssemblySelectionWindow.CloseAll();
                    }
                    else
                    {
                        var windowPosition =
                            new Vector2(Event.current.mousePosition.x + LayoutSize.FilterOptionsEnumWidth,
                                Event.current.mousePosition.y + GUI.skin.label.lineHeight);
                        var screenPosition = GUIUtility.GUIToScreenPoint(windowPosition);

                        AssemblySelectionWindow.Open(screenPosition.x, screenPosition.y, this, m_AssemblySelection,
                            m_AssemblyNames);
                    }

                    ProjectAuditorAnalytics.SendUIButtonEvent(ProjectAuditorAnalytics.UIButton.AssemblySelect,
                        analytic);
                }
            }

            GUI.enabled = lastEnabled;

            m_AssemblySelectionSummary = GetSelectedAssembliesSummary();
            DrawSelectedText(m_AssemblySelectionSummary);

            GUILayout.FlexibleSpace();

            EditorGUILayout.EndHorizontal();
        }

        // stephenm TODO - if AssemblySelectionWindow and AreaSelectionWindow end up sharing a common base class then
        // DrawAssemblyFilter() and DrawAreaFilter() can be made to call a common method and just pass the selection, names
        // and the type of window we want.
        void DrawAreaFilter()
        {
            EditorGUILayout.BeginHorizontal();
            EditorGUILayout.LabelField(Styles.AreaFilter, GUILayout.Width(LayoutSize.FilterOptionsLeftLabelWidth));

            if (AreaNames.Length > 0)
            {
                var lastEnabled = GUI.enabled;
                // stephenm TODO - We don't currently have any sense of when the Auditor is busy and should disallow user input
                var enabled = /*!IsAnalysisRunning() &&*/ !AreaSelectionWindow.IsOpen();
                GUI.enabled = enabled;
                if (GUILayout.Button(Styles.AreaFilterSelect, EditorStyles.miniButton,
                    GUILayout.Width(LayoutSize.FilterOptionsEnumWidth)))
                {
                    var analytic = ProjectAuditorAnalytics.BeginAnalytic();

                    // Note: Window auto closes as it loses focus so this isn't strictly required
                    if (AreaSelectionWindow.IsOpen())
                    {
                        AreaSelectionWindow.CloseAll();
                    }
                    else
                    {
                        var windowPosition =
                            new Vector2(Event.current.mousePosition.x + LayoutSize.FilterOptionsEnumWidth,
                                Event.current.mousePosition.y + GUI.skin.label.lineHeight);
                        var screenPosition = GUIUtility.GUIToScreenPoint(windowPosition);

                        AreaSelectionWindow.Open(screenPosition.x, screenPosition.y, this, m_AreaSelection,
                            AreaNames);
                    }

                    ProjectAuditorAnalytics.SendUIButtonEvent(ProjectAuditorAnalytics.UIButton.AreaSelect, analytic);
                }

                GUI.enabled = lastEnabled;

                m_AreaSelectionSummary = GetSelectedAreasSummary();
                DrawSelectedText(m_AreaSelectionSummary);

                GUILayout.FlexibleSpace();
            }

            EditorGUILayout.EndHorizontal();
        }

        void DrawFilters()
        {
            EditorGUILayout.BeginVertical(GUI.skin.box, GUILayout.ExpandWidth(true));

            m_Preferences.filters = BoldFoldout(m_Preferences.filters, Styles.FiltersFoldout);
            if (m_Preferences.filters)
            {
                EditorGUI.indentLevel++;

                DrawAssemblyFilter();
                DrawAreaFilter();

                EditorGUI.BeginChangeCheck();

                EditorGUILayout.BeginHorizontal();

                EditorGUILayout.LabelField(Styles.TextSearchLabel, GUILayout.Width(80));

                m_TextFilter.searchText = EditorGUILayout.DelayedTextField(m_TextFilter.searchText, GUILayout.Width(180));
                activeAnalysisView.table.searchString = m_TextFilter.searchText;

                m_TextFilter.matchCase = EditorGUILayout.ToggleLeft(Styles.TextSearchCaseSensitive, m_TextFilter.matchCase, GUILayout.Width(160));

                if (m_DeveloperMode)
                {
                    // this is only available in developer mode because it is still too slow at the moment
                    GUI.enabled = activeAnalysisView.desc.showDependencyView;
                    m_TextFilter.searchDependencies = EditorGUILayout.ToggleLeft("Call Tree (slow)",
                        m_TextFilter.searchDependencies, GUILayout.Width(160));
                    GUI.enabled = true;
                }

                EditorGUILayout.EndHorizontal();

                EditorGUILayout.BeginHorizontal();
                EditorGUILayout.LabelField("Show :", GUILayout.ExpandWidth(true), GUILayout.Width(80));
                GUI.enabled = activeAnalysisView.desc.showCritical;

                bool wasShowingCritical = m_Preferences.onlyCriticalIssues;
                m_Preferences.onlyCriticalIssues = EditorGUILayout.ToggleLeft("Only Critical Issues",
                    m_Preferences.onlyCriticalIssues, GUILayout.Width(160));
                GUI.enabled = true;

                if (wasShowingCritical != m_Preferences.onlyCriticalIssues)
                {
                    var analytic = ProjectAuditorAnalytics.BeginAnalytic();
                    var payload = new Dictionary<string, string>();
                    payload["selected"] = activeAnalysisView.desc.showCritical ? "true" : "false";
                    ProjectAuditorAnalytics.SendUIButtonEvent(ProjectAuditorAnalytics.UIButton.OnlyCriticalIssues,
                        analytic);
                }

                bool wasDisplayingMuted = m_Preferences.mutedIssues;
                m_Preferences.mutedIssues = EditorGUILayout.ToggleLeft("Muted Issues",
                    m_Preferences.mutedIssues, GUILayout.Width(127));

                if (wasDisplayingMuted != m_Preferences.mutedIssues)
                {
                    var analytic = ProjectAuditorAnalytics.BeginAnalytic();
                    var payload = new Dictionary<string, string>();
                    payload["selected"] = m_Preferences.mutedIssues ? "true" : "false";
                    ProjectAuditorAnalytics.SendUIButtonEventWithKeyValues(ProjectAuditorAnalytics.UIButton.ShowMuted,
                        analytic, payload);
                }

                EditorGUILayout.EndHorizontal();

                if (EditorGUI.EndChangeCheck()) m_ShouldRefresh = true;

                EditorGUI.indentLevel--;
            }
            EditorGUILayout.EndVertical();
        }

        void DrawActions()
        {
            var table = activeAnalysisView.table;

            EditorGUILayout.BeginVertical(GUI.skin.box, GUILayout.ExpandWidth(true));

            m_Preferences.actions = BoldFoldout(m_Preferences.actions, Styles.ActionsFoldout);
            if (m_Preferences.actions)
            {
                EditorGUI.indentLevel++;

                EditorGUILayout.BeginHorizontal();
                EditorGUILayout.LabelField("Selected :", GUILayout.ExpandWidth(true), GUILayout.Width(80));

                if (GUILayout.Button(Styles.MuteButton, GUILayout.ExpandWidth(true), GUILayout.Width(100)))
                {
                    var analytic = ProjectAuditorAnalytics.BeginAnalytic();
                    var selectedItems = table.GetSelectedItems();
                    foreach (var item in selectedItems)
                    {
                        SetRuleForItem(item, Rule.Action.None);
                    }

                    if (!m_Preferences.mutedIssues)
                    {
                        table.SetSelection(new List<int>());
                    }

                    ProjectAuditorAnalytics.SendUIButtonEventWithSelectionSummary(ProjectAuditorAnalytics.UIButton.Mute,
                        analytic, table.GetSelectedItems());
                }

                if (GUILayout.Button(Styles.UnmuteButton, GUILayout.ExpandWidth(true), GUILayout.Width(100)))
                {
                    var analytic = ProjectAuditorAnalytics.BeginAnalytic();
                    var selectedItems = table.GetSelectedItems();
                    foreach (var item in selectedItems)
                    {
                        ClearRulesForItem(item);
                    }

                    ProjectAuditorAnalytics.SendUIButtonEventWithSelectionSummary(
                        ProjectAuditorAnalytics.UIButton.Unmute, analytic, table.GetSelectedItems());
                }
                EditorGUILayout.EndHorizontal();

                EditorGUI.indentLevel--;
            }
            EditorGUILayout.EndVertical();
        }

        public void SetAssemblySelection(TreeViewSelection selection)
        {
            m_AssemblySelection = selection;
            RefreshDisplay();
        }

        void UpdateAssemblySelection()
        {
            if (m_AssemblyNames == null)
                return;

            if (m_AssemblySelection == null) m_AssemblySelection = new TreeViewSelection();

            m_AssemblySelection.selection.Clear();
            if (!string.IsNullOrEmpty(m_AssemblySelectionSummary))
            {
                if (m_AssemblySelectionSummary == "All")
                {
                    m_AssemblySelection.SetAll(m_AssemblyNames);
                }
                else if (m_AssemblySelectionSummary != "None")
                {
                    var assemblies = m_AssemblySelectionSummary.Split(new[] {", "}, StringSplitOptions.None)
                        .Where(assemblyName => m_AssemblyNames.Contains(assemblyName));
                    if (assemblies.Count() > 0)
                        foreach (var assembly in assemblies)
                            m_AssemblySelection.selection.Add(assembly);
                }
            }

            if (!m_AssemblySelection.selection.Any())
            {
                // initial selection setup:
                // - assemblies from user scripts or editable packages, or
                // - default assembly, or,
                // - all generated assemblies

                var compiledAssemblies = m_AssemblyNames.Where(a => !AssemblyHelper.IsModuleAssembly(a));
                compiledAssemblies = compiledAssemblies.Where(a =>
                    !AssemblyHelper.IsAssemblyReadOnly(a));
                m_AssemblySelection.selection.AddRange(compiledAssemblies);

                if (!m_AssemblySelection.selection.Any())
                {
                    if (m_AssemblyNames.Contains(AssemblyHelper.DefaultAssemblyName))
                        m_AssemblySelection.Set(AssemblyHelper.DefaultAssemblyName);
                    else
                        m_AssemblySelection.SetAll(m_AssemblyNames);
                }
            }

            // update assembly selection summary
            m_AssemblySelectionSummary = GetSelectedAssembliesSummary();
        }

        public void SetAreaSelection(TreeViewSelection selection)
        {
            m_AreaSelection = selection;
            RefreshDisplay();
        }

        void SetRuleForItem(IssueTableItem item, Rule.Action ruleAction)
        {
            var descriptor = item.ProblemDescriptor;

            var callingMethod = "";
            Rule rule;
            if (item.hasChildren)
            {
                rule = m_ProjectAuditor.config.GetRule(descriptor);
            }
            else
            {
                callingMethod = item.ProjectIssue.callingMethod;
                rule = m_ProjectAuditor.config.GetRule(descriptor, callingMethod);
            }

            if (rule == null)
                m_ProjectAuditor.config.AddRule(new Rule
                {
                    id = descriptor.id,
                    filter = callingMethod,
                    action = ruleAction
                });
            else
                rule.action = ruleAction;
        }

        void ClearRulesForItem(IssueTableItem item)
        {
            m_ProjectAuditor.config.ClearRules(item.ProblemDescriptor,
                item.hasChildren ? string.Empty : item.ProjectIssue.callingMethod);
        }

        void DrawToolbar()
        {
            EditorGUILayout.BeginHorizontal(GUI.skin.box);
            {
                GUI.enabled = (m_AnalysisState == AnalysisState.Valid || m_AnalysisState == AnalysisState.NotStarted);

                if (GUILayout.Button(Styles.AnalyzeButton, GUILayout.ExpandWidth(true), GUILayout.Width(80)))
                {
                    Analyze();
                }

                GUI.enabled = m_AnalysisState == AnalysisState.Valid;

                if (ButtonWithDropdownList(Styles.ExportButton, Styles.ExportModeStrings,
                    ExportDropDownCallback, GUILayout.ExpandWidth(true), GUILayout.Width(80)))
                {
                    Export();

                    GUIUtility.ExitGUI();
                }

                GUI.enabled = true;

                if (m_DeveloperMode)
                {
                    if (GUILayout.Button(Styles.ReloadButton, GUILayout.ExpandWidth(true), GUILayout.Width(80)))
                    {
                        Reload();
                    }
                }

                DrawHelpButton();

                if (m_AnalysisState == AnalysisState.InProgress)
                {
                    GUIStyle s = new GUIStyle(EditorStyles.textField);
                    s.normal.textColor = Color.yellow;

                    GUILayout.Label(Styles.AnalysisInProgressLabel, s, GUILayout.ExpandWidth(true));
                }
            }
            EditorGUILayout.EndHorizontal();
        }

        void DrawMode()
        {
            EditorGUILayout.BeginHorizontal();
            var activeModeIndex = GUILayout.Toolbar(m_ActiveModeIndex, m_ModeNames,
                "LargeButton", GUILayout.Height(LayoutSize.ToolbarHeight));

            EditorGUILayout.EndHorizontal();

            bool activeModeChanged = (m_ActiveModeIndex != activeModeIndex);
            if (activeModeChanged)
            {
                var analytic = ProjectAuditorAnalytics.BeginAnalytic();
                m_ActiveModeIndex = activeModeIndex;

                RefreshDisplay();

                ProjectAuditorAnalytics.SendUIButtonEvent(activeAnalysisView.desc.analyticsEvent, analytic);
            }
        }

        void DrawHelpbox()
        {
            EditorGUILayout.BeginVertical(GUI.skin.box);

            var helpStyle = new GUIStyle(EditorStyles.textField);
            helpStyle.wordWrap = true;

            EditorGUILayout.LabelField(Styles.HelpText, helpStyle);

            EditorGUILayout.EndVertical();
        }

        void DrawHelpButton()
        {
            if (GUILayout.Button(Styles.HelpButton, EditorStyles.toolbarButton, GUILayout.MaxWidth(25)))
            {
                Application.OpenURL("https://github.com/mtrive/ProjectAuditor/blob/master/Documentation~/index.md");
            }
        }

        void DrawSettings()
        {
            if (m_DeveloperMode)
            {
                EditorGUILayout.BeginHorizontal();
                EditorGUILayout.LabelField("Build :", GUILayout.ExpandWidth(true), GUILayout.Width(80));
                m_ProjectAuditor.config.AnalyzeOnBuild = EditorGUILayout.ToggleLeft("Auto Analyze",
                    m_ProjectAuditor.config.AnalyzeOnBuild, GUILayout.Width(100));
                m_ProjectAuditor.config.FailBuildOnIssues = EditorGUILayout.ToggleLeft("Fail on Issues",
                    m_ProjectAuditor.config.FailBuildOnIssues, GUILayout.Width(100));
                m_Preferences.emptyGroups = EditorGUILayout.ToggleLeft("Show Empty Groups",
                    m_Preferences.emptyGroups, GUILayout.Width(100));
                EditorGUILayout.EndHorizontal();
            }
        }

        static void OpenDescriptor(ProblemDescriptor descriptor)
        {
            if (descriptor.type.StartsWith("UnityEngine."))
            {
                var type = descriptor.type.Substring("UnityEngine.".Length);
                var method = descriptor.method;

                Application.OpenURL(string.Format("https://docs.unity3d.com/ScriptReference/{0}{1}{2}.html", type, Char.IsUpper(method[0]) ? "." : "-", method));
            }
        }

        static void OpenTextFile(Location location)
        {
            var obj = AssetDatabase.LoadAssetAtPath<TextAsset>(location.Path);
            if (obj != null)
            {
                // open text file in the text editor
                AssetDatabase.OpenAsset(obj, location.Line);
            }
        }

        static void OpenProjectSettings(Location location)
        {
#if UNITY_2018_3_OR_NEWER
            var window = SettingsService.OpenProjectSettings(location.Path);
            window.Repaint();
#endif
        }

        static void FocusOnAssetInProjectWindow(Location location)
        {
            // Note that LoadMainAssetAtPath might fails, for example if there is a compile error in the script associated with the asset.
            //
            // Instead, we should use GetMainAssetInstanceID and FrameObjectInProjectWindow internal methods:
            //    var instanceId = AssetDatabase.GetMainAssetInstanceID(location.Path);
            //    ProjectWindowUtil.FrameObjectInProjectWindow(instanceId);

            var obj = AssetDatabase.LoadMainAssetAtPath(location.Path);
            if (obj != null)
            {
                ProjectWindowUtil.ShowCreatedAsset(obj);
            }
        }

#if UNITY_2018_1_OR_NEWER
        [MenuItem("Window/Analysis/Project Auditor")]
#else
        [MenuItem("Window/Project Auditor")]
#endif
        public static ProjectAuditorWindow ShowWindow()
        {
            var wnd = GetWindow(typeof(ProjectAuditorWindow)) as ProjectAuditorWindow;
            if (wnd != null) wnd.titleContent = Styles.WindowTitle;
            return wnd;
        }

        // UI styles and layout
        static class LayoutSize
        {
            public static readonly int ToolbarHeight = 30;
            public static readonly int FilterOptionsLeftLabelWidth = 100;
            public static readonly int FilterOptionsEnumWidth = 50;
            public static readonly int ModeTabWidth = 300;
        }

        static class Styles
        {
            public static readonly GUIContent DeveloperMode = new GUIContent("Developer Mode");
            public static readonly GUIContent UserMode = new GUIContent("User Mode");

            public static readonly GUIContent WindowTitle = new GUIContent("Project Auditor");

            public static readonly GUIContent AnalyzeButton =
                new GUIContent("Analyze", "Analyze Project and list all issues found.");

            public static readonly GUIContent AnalysisInProgressLabel =
                new GUIContent("Analysis in progress...", "Analysis in progress...please wait.");

            public static readonly GUIContent ReloadButton =
                new GUIContent("Reload DB", "Reload Issue Definition files.");

            public static readonly GUIContent ExportButton =
                new GUIContent("Export", "Export project report to .csv files.");

            public static readonly GUIContent AssemblyFilter =
                new GUIContent("Assembly : ", "Select assemblies to examine");

            public static readonly GUIContent AssemblyFilterSelect =
                new GUIContent("Select", "Select assemblies to examine");

            public static readonly GUIContent AreaFilter =
                new GUIContent("Area : ", "Select performance areas to display");

            public static readonly GUIContent AreaFilterSelect =
                new GUIContent("Select", "Select performance areas to display");

            public static readonly GUIContent TextSearchLabel =
                new GUIContent("Search : ", "Text search options");

            public static readonly GUIContent TextSearchCaseSensitive =
                new GUIContent("Match Case", "Case-sensitive search");

            public static readonly GUIContent MuteButton = new GUIContent("Mute", "Always ignore selected issues.");
            public static readonly GUIContent UnmuteButton = new GUIContent("Unmute", "Always show selected issues.");

            public static readonly GUIContent FiltersFoldout = new GUIContent("Filters", "Filtering Criteria");
            public static readonly GUIContent ActionsFoldout = new GUIContent("Actions", "Actions on selected issues");

#if UNITY_2018_1_OR_NEWER
            public static readonly GUIContent HelpButton = EditorGUIUtility.TrIconContent("_Help", "Open Manual (in a web browser)");
#else
            public static readonly GUIContent HelpButton = new GUIContent("?", "Open Manual (in a web browser)");
#endif

            public static readonly string[] ExportModeStrings =
            {
                "All",
                "Filtered",
                "Selected"
            };

            public static readonly string HelpText =
@"Project Auditor is an experimental static analysis tool for Unity Projects.
This tool will analyze scripts and project settings of any Unity project
and report a list a possible problems that might affect performance, memory and other areas.

To Analyze the project:
* Click on Analyze.

Once the project is analyzed, the tool displays list of issues.
At the moment there are two types of issues: API calls or Project Settings. The tool allows the user to switch between the two.
In addition, it is possible to filter issues by area (CPU/Memory/etc...) or assembly name or search for a specific string.";
        }
    }
}<|MERGE_RESOLUTION|>--- conflicted
+++ resolved
@@ -51,19 +51,6 @@
                     IssueTable.Column.FileType,
                     IssueTable.Column.Path
                 },
-<<<<<<< HEAD
-                customColumnStyles = new[]
-                {
-                    new ColumnStyle
-                    {
-                        Content = new GUIContent("Assembly", "Managed Assembly name"),
-                        Width = 300,
-                        MinWidth = 100,
-                        Format = PropertyFormat.String
-                    }
-                },
-=======
->>>>>>> bd973726
                 onDoubleClick = FocusOnAssetInProjectWindow,
                 analyticsEvent = ProjectAuditorAnalytics.UIButton.Assets
             },
