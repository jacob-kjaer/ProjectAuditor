--- conflicted
+++ resolved
@@ -228,10 +228,7 @@
                     k_NotAvailable,
                     k_NotAvailable,
                     k_NotAvailable,
-<<<<<<< HEAD
-=======
-                    k_NotAvailable,
->>>>>>> fa326082
+                    k_NotAvailable
                     k_NotAvailable
                 });
                 onIssueFound(issueWithError);
@@ -294,12 +291,8 @@
                 passCount,
                 keywordCount,
                 shader.renderQueue.ToString(),
-<<<<<<< HEAD
                 hasInstancing
-=======
-                hasInstancing,
                 isSrpBatcherCompatible.ToString()
->>>>>>> fa326082
             });
             onIssueFound(issue);
         }
