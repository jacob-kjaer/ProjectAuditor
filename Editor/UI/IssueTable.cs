using System.Collections.Generic;
using System.Linq;
using UnityEditor;
using UnityEditor.IMGUI.Controls;
using UnityEngine;

namespace Unity.ProjectAuditor.Editor
{
    class IssueTable : TreeView
    {
        public enum Column
        {
            Resolved = 0,
            Area,
            Description,
            Location,
<<<<<<< HEAD

=======
>>>>>>> 89811daa
            Count
        }

        readonly List<TreeViewItem> m_Rows = new List<TreeViewItem>(100);

        ProjectIssue[] m_Issues;

        public IssueTable(TreeViewState state, MultiColumnHeader multicolumnHeader, ProjectIssue[] issues) : base(state, multicolumnHeader)
        {
            m_Issues = issues;
            Reload();
        }

        protected override TreeViewItem BuildRoot()
        {
            int idForhiddenRoot = -1;
            int depthForHiddenRoot = -1;
            var root = new IssueTableItem(idForhiddenRoot, depthForHiddenRoot, "root", new ProjectIssue());

            
            // flat view
//            int index = 0;
//            foreach (var issue in m_Issues)
//            {
//                var item = new IssueTableItem(index++, 0, "", issue);
//                root.AddChild(item);            
//            }

            // grouped by assembly
            HashSet<string> assemblies = new HashSet<string>();
            foreach (var issue in m_Issues)
            {
                if (!string.IsNullOrEmpty(issue.assembly) && !assemblies.Contains(issue.assembly))
                {
                    assemblies.Add(issue.assembly);
                }
            }

            int index = 0;
            foreach (var assembly in assemblies)
            {                
                var issuesInAssembly = m_Issues.Where(i => assembly.Equals(i.assembly));

                var assemblyGroup = new ProjectIssue
                {
                    assembly = assembly
                };
                var assemblyItem = new IssueTableItem(index++, 0, "ASM", assemblyGroup);
                root.AddChild(assemblyItem); 
                foreach (var issue in issuesInAssembly)
                {
                    var item = new IssueTableItem(index++, 1, "TEST", issue);
                   assemblyItem.AddChild(item);
                }       
            }

            return root;
        }

        protected override void RowGUI(RowGUIArgs args)
        {
            var item = args.item;

            for (int i = 0; i < args.GetNumVisibleColumns(); ++i)
            {
                CellGUI(args.GetCellRect(i), args.item, args.GetColumn(i), ref args);
                // CellGUI(args.GetCellRect(i), i, item.m_projectIssue, ref args);
            }
        }

        void CellGUI(Rect cellRect, TreeViewItem item, int column, ref RowGUIArgs args)
        {
<<<<<<< HEAD
            var indent = GetContentIndent(item) + extraSpaceBeforeIconAndLabel;
            cellRect.xMin += indent;
            CenterRectUsingSingleLineHeight(ref cellRect);

            var issue = (item as IssueTableItem).m_projectIssue;
            if (issue.def == null)
            {
                switch ((Column) column)
                {
                    case Column.Resolved:
                        EditorGUI.LabelField(cellRect, new GUIContent(issue.assembly, issue.assembly));
                        break;
                }

                return;
            }

=======
>>>>>>> 89811daa
            switch ((Column)column)
            {
                case Column.Resolved :
                    issue.resolved = EditorGUI.Toggle(cellRect, issue.resolved);
                    break;
                case Column.Area :
                    EditorGUI.LabelField(cellRect, new GUIContent(issue.def.area, "This issue might have an impact on " + issue.def.area));
                    break;
                case Column.Description :
                    string text = issue.def.type + "." + issue.def.method;
                    string tooltip = issue.def.problem + " \n\n" + issue.def.solution;
                    EditorGUI.LabelField(cellRect, new GUIContent(text, tooltip));
                    break;
                case Column.Location :
                    var location = string.Format("{0}({1},{2})", issue.relativePath, issue.line,  issue.column);

                    if (location.StartsWith("Library/PackageCache/"))
                    {
                        location = location.Remove(0, "Library/PackageCache/".Length);
                    }
                    
                    // display fullpath as tooltip
                    EditorGUI.LabelField(cellRect, new GUIContent(location, issue.location));

                    break;
            
            }
        }

        protected override void DoubleClickedItem(int id)
        {
            var issue = m_Issues[id];
            if (issue.category.Equals(IssueCategory.ApiCalls.ToString()))
            {
                var obj = AssetDatabase.LoadAssetAtPath<TextAsset>(issue.relativePath);
            
                // Note that this this does not work with Package assets
                AssetDatabase.OpenAsset(obj, issue.line);                
            }
        }
    }
}<|MERGE_RESOLUTION|>--- conflicted
+++ resolved
@@ -14,10 +14,7 @@
             Area,
             Description,
             Location,
-<<<<<<< HEAD
 
-=======
->>>>>>> 89811daa
             Count
         }
 
@@ -84,13 +81,11 @@
             for (int i = 0; i < args.GetNumVisibleColumns(); ++i)
             {
                 CellGUI(args.GetCellRect(i), args.item, args.GetColumn(i), ref args);
-                // CellGUI(args.GetCellRect(i), i, item.m_projectIssue, ref args);
             }
         }
 
         void CellGUI(Rect cellRect, TreeViewItem item, int column, ref RowGUIArgs args)
         {
-<<<<<<< HEAD
             var indent = GetContentIndent(item) + extraSpaceBeforeIconAndLabel;
             cellRect.xMin += indent;
             CenterRectUsingSingleLineHeight(ref cellRect);
@@ -108,8 +103,6 @@
                 return;
             }
 
-=======
->>>>>>> 89811daa
             switch ((Column)column)
             {
                 case Column.Resolved :
